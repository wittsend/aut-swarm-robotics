/*
* motion_functions.c
*
* Author : Matthew Witt (pxf5695@autuni.ac.nz)
* Created: 13/08/2017 12:41:58 AM
*
* Project Repository: https://github.com/AdamParlane/aut-swarm-robotics
*
* High level motion functions for moving the robot (ie PID controlled navigation)
*
* More Info:
* Atmel SAM 4N Processor Datasheet:http://www.atmel.com/Images/Atmel-11158-32-bit%20Cortex-M4-Microcontroller-SAM4N16-SAM4N8_Datasheet.pdf
* Relevant reference materials or datasheets if applicable
*
* Functions:
* float mfRotateToHeading(float heading, RobotGlobalStructure *sys)
* float mfMoveToHeading(float heading, uint8_t speed, RobotGlobalStructure *sys)
* float mfMoveToHeadingByDistance(float heading, uint8_t speed, float distance,
*                                  RobotGlobalStructure *sys)
* float mfTrackLight(RobotGlobalStructure *sys)
* float mfTrackLightProx(RobotGlobalStructure *sys)
* char mfRandomMovementGenerator(void)
* void mfStopRobot(RobotGlobalStructure *sys)
* char mfAdvancedMove(float heading, float facing, uint8_t speed,
* 							uint8_t maxTurnRatio, RobotGlobalStructure *sys)
* int32_t mfMoveToPosition(int32_t x, int32_t y, uint8_t speed, float facing,
*							uint8_t maxTurnRatio, RobotGlobalStructure *sys)
*
*/
//////////////[Includes]////////////////////////////////////////////////////////////////////////////
#include "../robot_setup.h"

#include <math.h>		//For round()

#include "../Interfaces/motor_driver.h"
#include "../Interfaces/light_sens_interface.h"
#include "../Interfaces/prox_sens_interface.h"
#include "../Interfaces/twimux_interface.h"
#include "../Interfaces/timer_interface.h"

#include "navigation_functions.h"
#include "motion_functions.h"

//////////////[Functions]///////////////////////////////////////////////////////////////////////////
/*
* Function:
* float mfRotateToHeading(float heading, RobotGlobalStructure *sys)
*
* Will rotate the robot to face the given heading
*
* Inputs:
* float heading:
*   The heading in degrees that we wish the robot to face (-180 < heading < 180)
* RobotGlobalStructure *sys:
*   A pointer to the sys->pos. structure so we can get IMU.yaw
*
* Returns:
* Will return 0 if the robot has settled at the desired heading, otherwise will return the signed
* error
*
* Implementation:
* pErr stores the proportional error value. It is declared as static as they need to retain their 
* values between function calls. motorSpeed stores the duty cycle (%) that will be sent to the 
* moveRobot() function. First, the function checks that heading is within the required range 
* (between -180 and 180 degrees). If it is out of range, the number is scaled down by nfWrapAngle.
* Next, the proportional (or signed) error value is calculated. It is simply the difference between 
* the desired heading and the current actual heading. The resulting error value is multiplied by a
* tuning constant and summed. The result of this is the corrective speed and direction to be applied
* to the motors. The absolute value of this is stored in motorSpeed and is then checked to make sure
* that its value is no greater than 100 (the maximum speed of the motors). After that, the
* proportional error is checked to see if it is with 0.5 degrees of the desired heading. If it is, 
* and delta yaw is less than 0.5dps, then this is deemed close enough to end seeking the desired
* heading. The static error variable is cleared, the robot is stopped and the function exits with a
* 0 value. If the prior conditions are not met, then the motorSpeed value is passed to the
* moveRobot function in order to correct the error.
*
* Improvements:
* the PID controller functionality might be able to be moved to its own function to be used by
* more than one motion function. Haven't implemented yet because not sure if this would create 
* problems later when there is the potential for to PID controllers to be running at once. If using
* static vars between calls they could crosstalk.
*
*/
float mfRotateToHeading(float heading, RobotGlobalStructure *sys)
{
	static float pErr;				//Proportional (signed) error
	int32_t motorSpeed;				//Stores motorSpeed calculated by PID sum
	
	//Make sure heading is in range (-180 to 180)
	heading = nfWrapAngle(heading);
		
	//Calculate proportional error values
	pErr = heading - sys->pos.facing;				//Signed Error
	
	//Force the P controller to always take the shortest path to the destination.
	//For example if the robot was currently facing at -120 degrees and the target was 130 degrees,
	//instead of going right around from -120 to 130, it will go to -180 and down to 130.	
	if(pErr > 180)
		pErr -= 360;
	if(pErr < -180)
		pErr += 360;
		
	//If motorSpeed ends up being out of range, then dial it back
	motorSpeed = RTH_KP*pErr;
	motorSpeed = capToRangeInt(motorSpeed, -100, 100);

	//If error is less than 0.5 deg and delta yaw is less than 0.5 degrees per second then we can
	//stop
	if((abs(pErr) < MF_FACING_ERR) && (abs(sys->pos.IMU.gyroZ) < MF_DELTA_GYRO_ERR))	
	{
		mfStopRobot(sys);
		pErr = 0;			//Clear the static vars so they don't interfere next time we call this
							//function
		return 0;
	} else {
		moveRobot(0, motorSpeed, 100);
		return pErr;	//If not, return pErr
	}
}

/*
* Function:
* float mfMoveToHeading(float heading, uint8_t speed, RobotGlobalStructure *sys)
*
* Will rotate and then move the robot along the given heading at the given speed.
*
* Inputs:
* float heading:
*   The heading in degrees that we wish the robot to face (-180 < heading < 180)
* uint8_t speed:
*   Absolute speed as a percentage of maximum speed (0-100)
* RobotGlobalStructure *sys:
*   A pointer to the sys->pos. structure so we can get IMU.yaw
*
* Returns:
* Will return 0 if the robot moving along the desired heading, otherwise will return the signed
* error
*
* Implementation:
* Works similarly to mfRotateToHeading() except that robot will move along heading at the speed
* specified in the parameters. Direction of travel is controlled by closed loop system with the IMU.
* pErr stores the proportional error value. It is declared as static as they need to retain their
* values between function calls. motorSpeed stores the duty cycle (%) that will be sent to the
* moveRobot() function. First, the function checks that heading is within the required range
* (between -180 and 180 degrees). If it is out of range, the number is scaled down by nfWrapAngle.
* Next, the proportional (or signed) error value is calculated. It is simply the difference between
* the desired heading and the current actual heading. The resulting error value is multiplied by a
* tuning constant and summed. The result of this is the corrective speed and direction to be applied
* to the motors. The absolute value of this is stored in motorSpeed and is then checked to make sure
* that its value is no greater than 100 (the maximum speed of the motors). After that, the
* proportional error is checked to see if it is with 0.5 degrees of the desired heading. If it is,
* and delta yaw is less than 0.5dps, then this is deemed close enough to end seeking the desired
* heading. The static error variable is cleared, the robot is stopped and the function exits with a
* 0 value. If the prior conditions are not met, then the motorSpeed value is passed to the
* moveRobot function in order to correct the error.
*
*/
float mfMoveToHeading(float heading, uint8_t speed, RobotGlobalStructure *sys)
{
	static float pErr;				//Proportional (signed) error
	int32_t rotationSpeed = 0;		//Stores turn ratio calculated by PID sum
	
	//Make sure heading is in range (-180 to 180)
	heading = nfWrapAngle(heading);
	
	//Make sure speed is in range
	speed = capToRangeUint(speed, 0, 100);
		
	//Calculate proportional error values
	pErr = heading - sys->pos.facing;				//Signed Error
	
	//Force the P controller to always take the shortest path to the destination.
	//For example if the robot was currently facing at -120 degrees and the target was 130 degrees,
	//instead of going right around from -120 to 130, it will go to -180 and down to 130.
	if(pErr > 180)
		pErr -= 360;
	if(pErr < -180)
		pErr += 360;
	
	//If motorSpeed ends up being out of range, then dial it back
	rotationSpeed = MTH_KP*pErr;
	rotationSpeed = capToRangeInt(rotationSpeed, -100, 100);
	
	moveRobot(0, speed, rotationSpeed);
	
	//If error is less than 0.5 deg and delta yaw is less than 0.5 degrees per second then we can
	//return 0 (ie robot is more or less on correct heading)
	if((abs(pErr) < MF_FACING_ERR) && (abs(sys->pos.IMU.gyroZ) < MF_DELTA_GYRO_ERR))
		return 0;
	else
		return pErr;	//If not, return pErr	
}

/*
* Function:
* float mfMoveToHeadingByDistance(float heading, uint8_t speed, float distance,
*									 RobotGlobalStructure *sys);
*
* Will allow robot to move along the given heading a given distance.
*
* Inputs:
* float heading:
*   Heading to move along (-180 to 180 degrees)
* uint8_t speed:
*   Percentage of max speed to move at (0-100%)
* float distance:
*   Distance to travel before stopping.
* struct SystemStates *state
*   Pointer to the sys.states data structure
* RobotGlobalStructure *sys:
*   Pointer to the sys->pos. global structure.
*
* Returns:
* 0 when maneuver is complete, otherwise returns distance remaining before maneuver complete.
*
* Implementation:
* TODO:[[Currently not working as we don't seem able to retrieve data from the mouse yet.]]
* This function consists of a state machine. In the start state, the robot rotates to face the 
* correct heading. When it is facing the right way it moves to the move state. This is so the robot
* doesn't start measuring distance while the robot is rotating as this will through off the final
* distance traveled. In the move state, the robot moves along the given heading, summing the delta
* Y values from the mouse sensor to track the total distance traveled. When the traveled distance is
* found to be greater than the desired distance, then move to the stop state. In the stop state,
* the robot stops the motors and returns a 0 value. Also, the distance variable is reset to 0 and
* the function state reset to start, ready for the next call. If the function hasn't moved the
* desired distance then the function returns the distance remaining to be traveled.
*
*/
float mfMoveToHeadingByDistance(float heading, uint8_t speed, float distance, 
									RobotGlobalStructure *sys)
{
	static float distanceTravelled = 0;
	
	switch(sys->states.moveHeadingDistance)
	{
		case MHD_START:
			if(!mfRotateToHeading(heading, sys) && sys->pos.dy == 0)//Face the right direction
				sys->states.moveHeadingDistance = MHD_MOVING;
		break;
		
		case MHD_MOVING:
			//Once we are facing the right direction we can start keeping track of the distance 
			//traveled.
			speed = capToRangeUint(round((distance - distanceTravelled)*MTHD_KP + 25), 0, 100);
			mfMoveToHeading(heading, speed, sys);
			distanceTravelled += sqrt(sys->pos.dy*sys->pos.dy + sys->pos.dx*sys->pos.dx);
			if(distanceTravelled > distance)		//If we have gone the distance
				sys->states.moveHeadingDistance = MHD_STOP;//Time to stop.
		break;
						
		case MHD_STOP:
			mfStopRobot(sys);						//Stop robot
			distanceTravelled = 0;					//Reset static distance variable
			sys->states.moveHeadingDistance = MHD_START;//Reset function state.
			return 0;								//Indicate that maneuver is complete
		break;
	}
	return distance - distanceTravelled;	//If not complete return how far we have to go.
}

/*
* Function:
* float mfTrackLight(RobotGlobalStructure *sys)
*
* Robot will attempt to aim itself at a light source using colour sensors
*
* Inputs:
* RobotGlobalStructure *sys:
*   A pointer to the sys->pos. structure
*
* Returns:
* 0 if equilibrium is reached, otherwise will return the proportional error value
*
* Implementation:
* Works similarly to mfRotateToHeading except that a normalised difference between the light sensors
* is used for feedback. This generates a heading delta that can be applied to the current heading
* by the mfRotateToHeading() function which tries to correct the imbalance between the sensors.
*
* Improvements:
* Possibility for integral run away if something goes wrong at the moment.
* Add speed parameter
*
*/
float mfTrackLight(RobotGlobalStructure *sys)
{
	sys->flags.obaMoving = 1;	
	static float pErr;			//Proportional error
	static float iErr = 0;		//Integral error
	float dHeading;				//Delta heading to adjust by
	//Read light sensor values
	uint16_t leftSensor = lightSensRead(MUX_LIGHTSENS_L, LS_WHITE_REG);
	uint16_t rightSensor = lightSensRead(MUX_LIGHTSENS_R, LS_WHITE_REG);
	
	//Calculate errors
	//Proportional error is normalised by the average value of both sensors
	pErr = (float)(rightSensor - leftSensor)/((float)(leftSensor + rightSensor)/2.0);
	iErr += pErr;
			
	//If dHeading ends up being out of range, then dial it back
	dHeading = TL_KP*pErr + TL_KI*iErr;
	dHeading = capToRangeInt(dHeading, -60, 60);
	
	mfMoveToHeading(sys->pos.facing + dHeading, 60, sys);
	
	//If error is less than 0.5 deg and delta yaw is less than 0.5 degrees per second then we can
	//stop
	if((abs(dHeading) < MF_FACING_ERR) && (abs(sys->pos.IMU.gyroZ) < MF_DELTA_GYRO_ERR))
	{
		pErr = 0;			//Clear the static vars so they don't interfere next time we call this
							//function
		iErr = 0;
		return 0;
	} else {
<<<<<<< HEAD
		mfMoveToHeading(sys->pos.facing + dHeading, 70, sys);
=======
>>>>>>> 4c317e71
		return pErr;		//If not, return pErr
	}
}

/*
* Function:
* float mfTrackLightProx(RobotGlobalStructure *sys)
*
* Function to track a light source using the proximity sensors. [WIP]
*
* Inputs:
* RobotGlobalStructure *sys:
*   Pointer to the global sys->pos. data structure.
*
* Returns:
* 0 if facing light source, otherwise will return heading error value
*
* Implementation:
* Works similarly to mfRotateToHeading except that a difference between the light sensors
* is used for feedback. This generates a heading delta that can be applied to the current heading
* by the mfRotateToHeading() function which tries to correct the imbalance between the sensors.
*
* Improvements:
* TODO:Switching the prox sensors to ambient mode makes the IMU bug out. No solution yet.
*
*/
float mfTrackLightProx(RobotGlobalStructure *sys)
{
	static float pErr;			//Proportional error
	static float iErr = 0;		//Integral error
	float dHeading;				//Delta heading to adjust by
	
	//Enable Ambient light mode on the prox sensors
	proxAmbModeEnabled();
	
	//Read light sensor values
	uint16_t leftSensor = proxAmbRead(MUX_PROXSENS_F);
	uint16_t frontSensor = proxAmbRead(MUX_PROXSENS_A);
	uint16_t rightSensor = proxAmbRead(MUX_PROXSENS_B);
	
	//Revert to proximity mode
	proxModeEnabled();
	
	leftSensor = (leftSensor + frontSensor)/2;
	rightSensor = (rightSensor + frontSensor)/2;
	
	//Calculate errors
	//Proportional error is normalised by the average value of both sensors
	pErr = (float)(rightSensor - leftSensor)/((float)(leftSensor + rightSensor)/2.0);
	iErr += pErr;
	
	//If dHeading ends up being out of range, then dial it back
	dHeading = TLP_KP*pErr + TLP_KI*iErr;
	dHeading = capToRangeInt(dHeading, -90, 90);
	
	//If error is less than 0.5 deg and delta yaw is less than 0.5 degrees per second then we can
	//stop
	if((abs(dHeading) < MF_FACING_ERR) && (abs(sys->pos.IMU.gyroZ) < MF_DELTA_GYRO_ERR))
	{
		mfStopRobot(sys);
		pErr = 0;			//Clear the static vars so they don't interfere next time we call this
							//function
		iErr = 0;
		return 0;
	} else {
		mfRotateToHeading(sys->pos.facing + dHeading, sys);
		return dHeading;	//If not, return pErr
	}
	return 1;
}

/*
* Function:
* char mfRandomMovementGenerator(void)
*
* Will make the robot move around psuedo-randomly
*
* Inputs:
* No Inputs
*
* Returns:
* No return values
*
* Implementation:
* rand is seeded using srand and the sys->flags.tfStream
* sys->flags.tfStream is used becaue it has a high chance of being unique each time this is called
* This is important because rand is puesdo-random and the same seed will produce the same set
* of 'random' numbers therefore must be seeded with a unique value
* PC applications use the time but this is not available
*
* Once seeded rand() is called with a modulo making the output within the desired range
* Desired range
*	Direction		0-360	degrees
*	Speed			0-100	percent
*	Delay			0-5		seconds
*
* Next these values are used to call the moveRobot function and allow it to run for Delay amount
* of seconds
*
*
* Improvements:
* Could use a return value to indicate success, or delay time
* 
* TODO: AP
* Need to change to use the timer interrupt NOT delay so the program doesnt hang for a few seconds
* each time the function is called
*
*/
char mfRandomMovementGenerator(void)
{
	int direction = rand() % 360;	//get random direction range: 0 - 360 degrees
	char speed = rand() % 100;		//get random speed:up to 100%
	char runTime = rand() % 5;		//get random delay time: up to 5 seconds
	moveRobot(direction, speed, 0);	//moveRobot at random speed and direction
	delay_ms(runTime * 1000);		//Delay for random milliseconds
	return 0;
}

/*
* Function:
* void mfStopRobot(RobotGlobalStructure *sys)
*
* Stops the robot (High level function to avoid direct access to the motor_driver from other 
* high level functions
*
* Inputs:
* RobotGlobalStructure *sys
*   Pointer to the global robot data structure
*
* Returns:
* none
*
* Implementation:
*   Stops all the motors and sets the obstacle avoidances system moving flag to 0
*
*/
void mfStopRobot(RobotGlobalStructure *sys)
{
	mdStopMotors();
	sys->flags.obaMoving = 0;
}

/*
* Function:
* char mfAdvancedMove(float heading, float facing, uint8_t speed,
* 							uint8_t maxTurnRatio, RobotGlobalStructure *sys)
*
* Will move the robot along a heading, and also rotate the robot to face the given facing, 
* using closed loop control from the mouse and IMU to achieve it.
*
* Inputs:
* float heading:
*   The absolute (arena) heading that the robot should travel along
* float facing:
*   The absolute (arena) facing that the robot should face
* uint8_t speed:
*   The maximum motor speed (0-100%)
* uint8_t maxTurnRatio:
*   The percentage of rotational speed to be applied to the motors (ie how fast the robot will
*   rotate towards the desired facing). 0% means the robot will not rotate at all. %100 means that
*   The robot will only rotate on the spot until the desired facing is achieve before setting off
*   on the desired heading. Anything in between will have the robot gradually rotate while
*   travelling along the desired heading.
* RobotGlobalStructure *sys:
*   Pointer to the global robot data structure
*
* Returns:
* 0 when the robot has achieved the desired facing, otherwise the proportional error between the
* desired facing and the current facing of the robot.
*
* Implementation:
* See mfMoveToHeading() above as this function is based on that. The difference is that this
* two control mechanisms, one from the IMU and one from the optical sensor for the facing control
* and heading control respectively.
*
* Improvements:
* [Ideas for improvements that are yet to be made](optional)
*
*/
char mfAdvancedMove(float heading, float facing, uint8_t speed,
						uint8_t maxTurnRatio, RobotGlobalStructure *sys)
{	
	static float pErrH;				//Proportional (signed) heading error
	static float pErrF;				//Proportional (signed) facing error
	float facingCorrection = 0;		//Stores turn ratio calculated by PID sum
	float headingCorrection = 0;	//Stores heading correction calculated by PID sum
	
	//Make sure heading and facing is in range (-180 to 180)
	heading = nfWrapAngle(heading);
	facing = nfWrapAngle(facing);
	
	//Make sure speed and maxTurnRatio is in range
	speed = capToRangeUint(speed, 0, 100);
	maxTurnRatio = capToRangeUint(maxTurnRatio, 0, 100);
	
	//Calculate proportional error values
	pErrH = heading - sys->pos.heading;				//Signed Error (heading)
	pErrF = facing - sys->pos.facing;				//Signed Error (facing)
	
	//Force the P controller to always take the shortest path to the destination.
	//For example if the robot was currently facing at -120 degrees and the target was 130 degrees,
	//instead of going right around from -120 to 130, it will go to -180 and down to 130.
	if(pErrF > 180)
		pErrF -= 360;
	if(pErrF < -180)
		pErrF += 360;

	//Calculate the correction figures
	headingCorrection = AMH_KP*pErrH;
	facingCorrection = AMF_KP*pErrF;
	//If the correction values end up being out of range, then dial them back
	facingCorrection = capToRangeFlt(facingCorrection, -maxTurnRatio, maxTurnRatio);
	headingCorrection = capToRangeFlt(headingCorrection, -180, 180);
	
	//Get the robot moving to correct the errors.
	moveRobot(heading - sys->pos.facing + headingCorrection , speed, facingCorrection);
	
	//If error is less than 0.5 deg and delta yaw is less than 0.5 degrees per second then we can
	//return 0 (ie robot is more or less on correct heading)
	if((abs(sys->pos.IMU.gyroZ) < MF_DELTA_GYRO_ERR) && (abs(pErrF) < MF_FACING_ERR))
		return 0;
	else
		return pErrF;	//If not, return pErrF
}

/*
* Function:
* int32_t mfMoveToPosition(int32_t x, int32_t y, uint8_t speed, float facing,
*							uint8_t maxTurnRatio, RobotGlobalStructure *sys)
*
* Will move the robot to the given position in the arena
*
* Inputs:
* int32_t x:
*   The absolute (arena) x position (mm) that the robot should drive to
* int32_t y:
*   The absolute (arena) y position (mm) that the robot should drive to
* uint8_t speed:
*   The maximum motor speed (0-100%)
* float facing:
*   The absolute (arena) facing that the robot should face
* uint8_t maxTurnRatio:
*   The percentage of rotational speed to be applied to the motors (ie how fast the robot will
*   rotate towards the desired facing). 0% means the robot will not rotate at all. %100 means that
*   The robot will only rotate on the spot until the desired facing is achieve before setting off
*   on the desired heading. Anything in between will have the robot gradually rotate while
*   travelling along the desired heading.
* RobotGlobalStructure *sys:
*   Pointer to the global robot data structure
*
* Returns:
* current state
*
* Implementation:
* [[[[WIP]]]]
*
* Improvements:
* [Ideas for improvements that are yet to be made](optional)
*
*/
int32_t mfMoveToPosition(int32_t x, int32_t y, uint8_t speed, float facing, 
						uint8_t maxTurnRatio, RobotGlobalStructure *sys)
{
	enum {START, CALC_HEADING, MOVE_TO_POS, FINISHED};
	static uint8_t state = START;
	static float currentHeading = 0;
	static uint32_t initialDistance;
	static uint32_t distTravelled = 0;
	
	switch(state)
	{
		case START:
			initialDistance = sqrt((x - sys->pos.x)*(x - sys->pos.x) + 
									(y - sys->pos.y)*(y - sys->pos.y));
			state = CALC_HEADING;
			break;
		
		case CALC_HEADING:
			distTravelled = 0;
			
			state = MOVE_TO_POS;
			break;
			
		case MOVE_TO_POS:
			
			//distTravelled += sqrt(sys->pos.dx*sys->pos.dx + sys->pos.dy*sys->pos.dy);
			currentHeading = atan2((x - sys->pos.x), (y - sys->pos.y))*180/M_PI;
			mfAdvancedMove(currentHeading, facing, speed, maxTurnRatio, sys);
			if((abs(x - sys->pos.x) < 10) && (abs(y - sys->pos.y) < 10))
				state = FINISHED;
			break;
			
		case FINISHED:
			mfStopRobot(sys);
			state = START;
			break;
	}
	
	return state;
}<|MERGE_RESOLUTION|>--- conflicted
+++ resolved
@@ -311,10 +311,7 @@
 		iErr = 0;
 		return 0;
 	} else {
-<<<<<<< HEAD
 		mfMoveToHeading(sys->pos.facing + dHeading, 70, sys);
-=======
->>>>>>> 4c317e71
 		return pErr;		//If not, return pErr
 	}
 }
