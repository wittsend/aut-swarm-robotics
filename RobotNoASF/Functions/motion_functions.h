--- conflicted
+++ resolved
@@ -56,7 +56,6 @@
 */
 float rotateToHeading(float heading, struct Position *imuData);
 
-<<<<<<< HEAD
 /*
 * Function:
 * float trackLight(struct Position *imuData)
@@ -74,7 +73,6 @@
 float trackLight(struct Position *imuData);
 
 float trackLightProx(struct Position *imuData);
-=======
 
 /*
 * Function:
@@ -90,6 +88,5 @@
 *
 */
 char randomMovementGenerator(void);
->>>>>>> f072994a
 
 #endif /* MOTION_FUNCTIONS_H_ */