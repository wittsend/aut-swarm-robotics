/*
 * navigation_functions.c
 *
 * Created: 18/08/2017 9:20:51 AM
 *  Author: Matthew
 */ 
/*
* navigation_functions.h
*
* Author : Matthew Witt (pxf5695@autuni.ac.nz)
* Created: 18/08/2017 9:21:05 AM
*
* Project Repository: https://github.com/AdamParlane/aut-swarm-robotics
*
* Holds functions that periodically retrieve data from the navigation sensors (IMU and mouse) and
* store them in a global data structure for easy access by other parts of the program. Also
* contains functions for converting data from one form to another.
*
* More Info:
* Atmel SAM 4N Processor Datasheet:http://www.atmel.com/Images/Atmel-11158-32-bit%20Cortex-M4-Microcontroller-SAM4N16-SAM4N8_Datasheet.pdf
* Relevant reference materials or datasheets if applicable
*
* Functions:
* uint8_t nfRetrieveNavData(void)
* void nfGetEulerAngles(struct Position *imuData)
* float nfWrapAngle(float angleDeg)
*
*/

//////////////[Includes]////////////////////////////////////////////////////////////////////////////
#include "navigation_functions.h"

//////////////[Defines]/////////////////////////////////////////////////////////////////////////////

//////////////[Global variables]////////////////////////////////////////////////////////////////////
//robotPosition is the global data structure that holds all of the robots navigation info. When
//needed it is usually passed to functions as a pointer to avoid duplication.
struct Position robotPosition =
{
	.x = 0,					//Resets robot position
	.y = 0,					//Resets robot position
	.imuYawOffset = 180		//Ensures that whatever way the robot is facing when powered
							//on is 0 degrees heading.
};

//Read data flag that is set by the external interrupt from the IMU on the V2 or by timer on the V1.
//Is defined in imu_interface.
extern uint8_t checkImuFifo;

//////////////[Functions]///////////////////////////////////////////////////////////////////////////
/*
* Function:
* uint8_t nfRetrieveNavData(void)
*
* Checks if the IMU's FIFO interrupt flag has been set, and if so, will read data from the IMU's
* FIFO buffer, convert the retrieved quaternions to Euler angles and store them and retrieve data
* from the mouse sensor and store it.
*
* Inputs:
* none
*
* Returns:
* 0 if data was retrieved (checkImuFifo flag was set), otherwise returns 1.
*
* Implementation:
* imuReadFifo() reads the data from the IMU's FIFO buffer and stores the data in robotPosition.
* nfGetEulerAngles() takes the quaternion data stored in robotPosition and converts it to useful
* Euler angles (yaw, pitch and roll) and stores it back in robotPosition.
* getMouseXY() retrieves latest data from the mouse sensor and stored it in robotPosition.
*
*/
uint8_t nfRetrieveNavData(void)
{
<<<<<<< HEAD
	//if(checkImuFifo)
	//{
=======
	if(checkImuFifo)
	{
	//On V1s there is no external interrupt. In order to read data from the FIFO at the right time
	//we check bit 1 in the DMP interrupt status register. If it is set, then we can read from the 
	//FIFO.
#if defined ROBOT_TARGET_V1
		short interruptStatus = 0;
		mpu_get_int_status(&interruptStatus);
		if(interruptStatus & 0x02)
		{
			imuReadFifo(&robotPosition);		//Read IMU's FIFO buffer
			nfGetEulerAngles(&robotPosition);	//Convert IMU quats to Euler angles
			//getMouseXY(&robotPosition);			//Update mouse sensor data while at it
			checkImuFifo = 0;					//Reset interrupt flag			
		}
#endif
	//No need to read interrupt registers on the V2 as we have the external interrupt tp tell us
	//when to read the FIFO.
#if defined ROBOT_TARGET_V2
>>>>>>> eab641ad
		imuReadFifo(&robotPosition);		//Read IMU's FIFO buffer
		nfGetEulerAngles(&robotPosition);	//Convert IMU quats to Euler angles
		//getMouseXY(&robotPosition);			//Update mouse sensor data while at it
		checkImuFifo = 0;					//Reset interrupt flag
#endif
		return 0;
	//} else
		//return 1;
}

/*
* Function: void nfGetEulerAngles(struct Position *imuData)
*
* Convert Quaternion numbers from the IMU to Euler rotational angles
*
* Inputs:
* struct Position *imuData
*   Holds the address to the global robotPosition structure that holds all positional data
*
* Returns:
* Loads Yaw, Pitch and Roll data back into robotPosition.
*
* Implementation:
* After the quaternions have been converted to Euler angles, the Yaw offset is applied which is a
* heading correction obtained from the PC. Once this has been applied, the Yaw value is checked to
* ensure it is still in range (-180<Yaw<180) and corrected if necessary.
*
*/
void nfGetEulerAngles(struct Position *imuData)
{
	float w = imuData->imuQW;				//Pull quaternions from IMU
	float x = imuData->imuQX;
	float y = imuData->imuQY;
	float z = imuData->imuQZ;
	float sqw = w*w;						//Pre-calculate squares
	float sqx = x*x;
	float sqy = y*y;
	float sqz = z*z;
	float unit = sqx + sqy + sqz + sqw;	//Should equal 1, otherwise is correction factor
	float test = x*y + z*w;
	if (test > 0.499*unit)					// singularity at north pole
	{
		imuData->imuRoll = 2 * atan2(x,w);
		imuData->imuPitch = M_PI/2;
		imuData->imuYaw = 0;
		return;
	}
	if (test < -0.499*unit)					// singularity at south pole
	{
		imuData->imuRoll = -2 * atan2(x,w);
		imuData->imuPitch = M_PI/2;
		imuData->imuYaw = 0;
		return;
	}
	imuData->imuRoll = (atan2(2*y*w-2*x*z , sqx - sqy - sqz + sqw))*180/M_PI;
	imuData->imuPitch = (asin(2*test/unit))*180/M_PI;
	imuData->imuYaw = (atan2(2*x*w-2*y*z , -sqx + sqy - sqz + sqw))*180/M_PI;
	//Factor in the Yaw offset (Heading correction from the PC)
	imuData->imuYaw += imuData->imuYawOffset;
	//Wrap imuYaw so its always between -180 and 180 degrees
	imuData->imuYaw = nfWrapAngle(imuData->imuYaw);
}

/*
* Function:
* float nfWrapAngle(float angleDeg)
*
* Will take any angle in degrees and convert it to its equivalent value between -180 and 180 degrees
*
* Inputs:
* float angleDeg
*   Angle to wrap
*
* Returns:
* Wrapped equivalent of the given angle
*
* Implementation:
* TODO:Uses modulus to return the remainder of the given angle divided by 180. If the given angle 
* was less than -180 then this is the new angle. Otherwise if the original angle is greater than 180
* then the remainder has 180 subtracted from it and this becomes the new value. In any other case
* (Which is just if the input angle is less than 180 and greater than -180) just return the input
* value because it is already in range.
*
*/
float nfWrapAngle(float angleDeg)
{
	while(angleDeg > 180.0)
		angleDeg -= 360.0;
	while(angleDeg < -179.99)
		angleDeg += 360.0;
	return angleDeg;
}<|MERGE_RESOLUTION|>--- conflicted
+++ resolved
@@ -71,10 +71,6 @@
 */
 uint8_t nfRetrieveNavData(void)
 {
-<<<<<<< HEAD
-	//if(checkImuFifo)
-	//{
-=======
 	if(checkImuFifo)
 	{
 	//On V1s there is no external interrupt. In order to read data from the FIFO at the right time
@@ -93,16 +89,15 @@
 #endif
 	//No need to read interrupt registers on the V2 as we have the external interrupt tp tell us
 	//when to read the FIFO.
-#if defined ROBOT_TARGET_V2
->>>>>>> eab641ad
+
 		imuReadFifo(&robotPosition);		//Read IMU's FIFO buffer
 		nfGetEulerAngles(&robotPosition);	//Convert IMU quats to Euler angles
 		//getMouseXY(&robotPosition);			//Update mouse sensor data while at it
 		checkImuFifo = 0;					//Reset interrupt flag
 #endif
 		return 0;
-	//} else
-		//return 1;
+	} else
+		return 1;
 }
 
 /*
