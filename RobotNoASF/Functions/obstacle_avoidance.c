/*
* obstacle_avoidance.c
*
* Author : Adam Parlane
* Created: 8/08/2017 3:08:20 PM
*
* Project Repository: https://github.com/AdamParlane/aut-swarm-robotics
*
* Functions that perform obstacle avoidance
*
* More Info:
* Atmel SAM 4N Processor Datasheet:http://www.atmel.com/Images/Atmel-11158-32-bit%20Cortex-M4-Microcontroller-SAM4N16-SAM4N8_Datasheet.pdf
* Relevant reference materials or datasheets if applicable
*
* Functions:
* uint8_t scanProximity(void)
* void dodgeObstacle(RobotGlobalStructure *sys)
*
*/

//////////////[Includes]////////////////////////////////////////////////////////////////////////////
#include "../robot_setup.h"

#include "../Interfaces/twimux_interface.h"
#include "../Interfaces/motor_driver.h"
#include "../Interfaces/prox_sens_interface.h"
#include "../Interfaces/timer_interface.h"
#include "../Functions/motion_functions.h"
#include "obstacle_avoidance.h"

//////////////[Functions]///////////////////////////////////////////////////////////////////////////

/*
* Function:
* char void scanProximity(void)
*
* Updates latest proximity values in an array
*
* Inputs:
* No Inputs
*
* Returns:
* No return values
*
* Implementation:
* Loops through proximity sensors using a for loop
* CW starting at A, F, E, D, C, B
* Reads each proximity sensor and fills the proximity array with their values
*
*/
void scanProximity(RobotGlobalStructure *sys)
{
	uint8_t index = 0;
	static uint32_t pollProxTime = 0;
	//If fast charge chip polling is enabled
	if(sys->prox.pollEnabled && pollProxTime <= sys->timeStamp)
	{
		//Store the time at which the charger status will next be polled
		pollProxTime = sys->timeStamp + sys->prox.pollInterval;
		for(uint16_t i = MUX_PROXSENS_A; i <= MUX_PROXSENS_B; i++)
		{
			proximity[index] = proxSensRead(i);
			index++;
			delay_ms(1);
		}
		if(!checkProximity())
		{
			//error so reset sensors
			proxSensInit();		//Initialise proximity sensors
			//delay_ms(50);
			sys->prox.errorCount ++;
			if(sys->prox.errorCount < 2)
				scanProximity(sys);	//rescan the sensors
		}
		else
			sys->prox.errorCount = 0;
	}	
}

uint8_t checkProximity(void)
{
	char matches = 0; //counts how many prox sensors have the same value
	for(uint8_t i = 0; i < 5; i++)
	{
		if(proximity[i] == proximity[i+1])//compare each proximity sensor with the one after it
			matches ++; //count the number of matches
	}
	if(matches <= 5)//if they are not all the same
		return 1;//return 1 sensors are okay
	else
		return 0;//return 0 problem with sensors
}


/*
* Function:
* void dodgeObstacle(RobotGlobalStructure *sys)
* Will make the robot avoid obstacles while (hopefully remain on the current track
*
* Inputs:
* Aim, the direction robot was heading irrespective of obstacles
* Speed, the speed the robot was heading irrespective of obstacles
*
* Returns:
* No return values
*
* Implementation:
* [WIP] - AP
*
* Improvements:
* [WIP]
*
*/
uint8_t dodgeObstacle(RobotGlobalStructure *sys)
{
	scanProximity(sys);// updates proximity sensors
	signed int proxRange = 0, proxRangeHigh, proxRangeLow;// value assigned by index, can be 0, 60, 120, 180, 240, 300
	static char direction;
	static char firstLoop = 1;
	static char obs = 0;
<<<<<<< HEAD
	static uint8_t original;
	float facing;
=======
	static unsigned char original;
>>>>>>> 4c317e71
	if(firstLoop)
		original = sys->pos.targetHeading % 60;
	uint8_t indexLeft, indexRight;//follows and leads index for the sake of checking proximity of nearby sensors
	for(uint8_t index = 0; index <= 5 ; index++)//0, 1, 2, 3, 4, 5
	{
		proxRange = index * 60; //convert angle to degrees
		proxRangeHigh = proxRange + 30;
		proxRangeLow = proxRange - 30;
		indexLeft = index + 1;
		indexRight = index - 1;
		//keep left and right indexes in range
		if(indexLeft > 5)
		indexLeft = 0;
		if(indexRight > 5)
		indexRight = 5;
		if(sys->pos.targetHeading > proxRangeLow && sys->pos.targetHeading <= proxRangeHigh) // if the prox is on the FACE we care about
		{
			if((proximity[index] > OBSTACLE_THRESHOLD) || (proximity[indexLeft] > 1000) || (proximity[indexRight] > 1000))
			{
				if(firstLoop) //choose a direction to dodge on first attempt
				{
					if((proximity[indexLeft] > proximity[indexRight]))
					{
						sys->pos.targetHeading +=90;
						direction = RIGHT;
						firstLoop = 0;
						obs = 1;
					}
					else if ((proximity[indexLeft] < proximity[indexRight]))
					{
						sys->pos.targetHeading -= 90;
						direction = LEFT;
						firstLoop = 0;
						obs = 1;
					}
				}
				//moving left but its getting worse
				else if ((direction == LEFT) && (proximity[indexLeft] > (proximity[indexRight] + 100)) && (proximity[indexLeft] > 600 || obs))
				{
					sys->pos.targetHeading += 90;
					if(sys->pos.targetHeading == 0)
						sys->pos.targetHeading += 90;
					direction = RIGHT;
					obs = 0;
				}
				//moving right but its getting worse
				else if ((direction == RIGHT) && (proximity[indexRight] > (proximity[indexLeft] + 100)) && (proximity[indexRight] > 600 || obs))
				{
					sys->pos.targetHeading -= 90;
					if(sys->pos.targetHeading == 0)
						sys->pos.targetHeading -= 90;
					direction = LEFT;
					obs = 0;
				}
				//stuck in a corner
				else if((proximity[index] > OBSTACLE_THRESHOLD) && (proximity[indexLeft] > 800) && (proximity[indexRight] > 800))
				{
					sys->pos.targetHeading -= 120;
				}
			}
			else if (proximity[original] < OBSTACLE_THRESHOLD) //obstacle has been avoided
			{
				firstLoop = 1;
				obs = 0;
				return 0;
			}
		}
	}
	if(firstLoop)
		facing = sys->pos.facing;
	if(sys->pos.targetHeading >= 360)
		sys->pos.targetHeading -= 360;
	if(sys->pos.targetHeading < 0)
		sys->pos.targetHeading +=360;
	mfAdvancedMove( sys->pos.targetHeading + facing, facing, sys->pos.targetSpeed, 0, sys);
	return 1;
}

void checkForObstacles(RobotGlobalStructure *sys)
{
	scanProximity(sys);// updates proximity sensors
	signed int proxRange = 0, proxRangeHigh, proxRangeLow;// value assigned by index, can be 0, 60, 120, 180, 240, 300
	uint8_t indexLeft, indexRight;//follows and leads index for the sake of checking proximity of nearby sensors
	for(uint8_t index = 0; index <= 5 ; index++)//0, 1, 2, 3, 4, 5
	{
		proxRange = index * 60; //convert angle to degrees
		proxRangeHigh = proxRange + 30;
		proxRangeLow = proxRange - 30;
		indexLeft = index + 1;
		indexRight = index - 1;
		//keep left and right indexes in range
		if(indexLeft > 5)
			indexLeft = 0;
		if(indexRight > 5)
			indexRight = 5;
		if(sys->pos.targetHeading > proxRangeLow && sys->pos.targetHeading <= proxRangeHigh) // if the prox is on the FACE we care about
		{
			if((proximity[index] > OBSTACLE_THRESHOLD) || (proximity[indexLeft] > 1000) || (proximity[indexRight] > 1000))
			{
				//if there is obstacles
				sys->states.mainfPrev = sys->states.mainf;
				sys->states.mainf = M_OBSTACLE_AVOIDANCE;
			}
		}
	}
}<|MERGE_RESOLUTION|>--- conflicted
+++ resolved
@@ -63,17 +63,17 @@
 			index++;
 			delay_ms(1);
 		}
-		if(!checkProximity())
-		{
-			//error so reset sensors
-			proxSensInit();		//Initialise proximity sensors
-			//delay_ms(50);
-			sys->prox.errorCount ++;
-			if(sys->prox.errorCount < 2)
-				scanProximity(sys);	//rescan the sensors
-		}
-		else
-			sys->prox.errorCount = 0;
+		//if(!checkProximity())
+		//{
+			////error so reset sensors
+			//proxSensInit();		//Initialise proximity sensors
+			////delay_ms(50);
+			//sys->prox.errorCount ++;
+			//if(sys->prox.errorCount < 2)
+				//scanProximity(sys);	//rescan the sensors
+		//}
+		//else
+			//sys->prox.errorCount = 0;
 	}	
 }
 
@@ -118,12 +118,8 @@
 	static char direction;
 	static char firstLoop = 1;
 	static char obs = 0;
-<<<<<<< HEAD
 	static uint8_t original;
 	float facing;
-=======
-	static unsigned char original;
->>>>>>> 4c317e71
 	if(firstLoop)
 		original = sys->pos.targetHeading % 60;
 	uint8_t indexLeft, indexRight;//follows and leads index for the sake of checking proximity of nearby sensors
