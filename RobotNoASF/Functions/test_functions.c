--- conflicted
+++ resolved
@@ -121,12 +121,7 @@
 
 		case TEST_PROXIMITY_SENSORS: //0xE4
 			//6 Proximtiy Sensors (A-F) Identified by their Mux channels
-<<<<<<< HEAD
-			//peripheralReturnData = proxSensRead(receivedTestData[1]);
-			peripheralReturnData = sys->sensors.prox.sensor[receivedTestData[1] - 0xFA];
-=======
-			peripheralReturnData = proxSensRead(sys->comms.xbeeMessageData[1]);
->>>>>>> 287f0ec3
+			peripheralReturnData = sys->sensors.prox.sensor[sys->comms.xbeeMessageData[1] - 0xFA];
 			transmit->Data[1] = DATA_RETURN;					//sending data out
 			transmit->Data[2] = sys->comms.xbeeMessageData[1];			//Transmit the specific proximity sensor ID
 			transmit->Data[3] = peripheralReturnData >> 8;		//upper data byte
@@ -136,9 +131,7 @@
 		
 		case TEST_LIGHT_SENSORS:
 			//2 Light Sensors (LHS & RHS) Identified by their Mux channels
-<<<<<<< HEAD
-			//peripheralReturnData = lightSensRead(receivedTestData[1], LS_WHITE_REG);
-			switch(receivedTestData[1])
+			switch(sys->comms.xbeeMessageData[1])
 			{
 				case MUX_LIGHTSENS_L:
 					peripheralReturnData = sys->sensors.colour.left.white;
@@ -152,9 +145,6 @@
 					peripheralReturnData = 0x0;
 					break;
 			}
-=======
-			peripheralReturnData = lightSensRead(sys->comms.xbeeMessageData[1], LS_WHITE_REG);
->>>>>>> 287f0ec3
 			transmit->Data[1] = DATA_RETURN;					//sending data out
 			transmit->Data[2] = sys->comms.xbeeMessageData[1];			//Transmit the specific light sensor ID
 			transmit->Data[3] = peripheralReturnData >> 8;		//upper byte
@@ -208,9 +198,7 @@
 			break;
 		
 		case TEST_LINE_FOLLOWERS:
-<<<<<<< HEAD
-			//peripheralReturnData = adcRead(receivedTestData[1]);
-			switch(receivedTestData[1])
+			switch(sys->comms.xbeeMessageData[1])
 			{
 				case LF0_ADC_CH:
 					peripheralReturnData = sys->sensors.line.outerLeft;
@@ -233,9 +221,6 @@
 					break;
 
 			}
-=======
-			peripheralReturnData = adcRead(sys->comms.xbeeMessageData[1]);
->>>>>>> 287f0ec3
 			transmit->Data[1] = DATA_RETURN;						//sending data out
 			transmit->Data[2] = sys->comms.xbeeMessageData[1];		//Transmit the specific proximity sensor ID
 			transmit->Data[3] = peripheralReturnData >> 8;			//upper data byte
@@ -257,13 +242,8 @@
 			//To test the Mux the channel is changed to one set by the PC
 			//Then the channel is read off the Mux it should match what was instructed
 			//Matching will be checked on the PC side, will appear as an echo if test passes
-<<<<<<< HEAD
 			//uint8_t previousMuxChannel = twi0ReadMuxChannel();
-			//twi0MuxSwitch(receivedTestData[1]);					//Set the Mux to the specified channel
-=======
-			uint8_t previousMuxChannel = twi0ReadMuxChannel();
-			twi0MuxSwitch(sys->comms.xbeeMessageData[1]);						//Set the Mux to the specified channel
->>>>>>> 287f0ec3
+			//twi0MuxSwitch(sys->comms.xbeeMessageData[1]);					//Set the Mux to the specified channel
 			transmit->Data[1] = DATA_RETURN;						//sending data out
 			//transmit->Data[2] = twi0ReadMuxChannel();				//Return the channel the Mux is currently set to
 			transmit->Data[2] = receivedTestData[1];
