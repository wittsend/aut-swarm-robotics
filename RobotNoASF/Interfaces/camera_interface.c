--- conflicted
+++ resolved
@@ -581,15 +581,9 @@
 	{
 		camBufferInit();				//Initialise camera RAM buffer
 		return 0;
-<<<<<<< HEAD
-	} 
-	else 
-	{
-=======
 	} else {
 		REG_PMC_PCDR0					//Disable TC0
 		|=	(1<<ID_TC0);	
->>>>>>> ca789874
 		return 1;
 	}
 }
