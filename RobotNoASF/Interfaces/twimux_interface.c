--- conflicted
+++ resolved
@@ -38,16 +38,6 @@
 #include "twimux_interface.h"
 
 //////////////[Defines]/////////////////////////////////////////////////////////////////////////////
-<<<<<<< HEAD
-//TWI Multiplexor Reset Pin definition
-#define TWIMUX_RESET_PORT		PIOC
-#define TWIMUX_RESET_PIN		PIO_PC26
-
-//TWI Multiplexor reset macros 
-#define twiMuxSet				TWIMUX_RESET_PORT->PIO_SODR |= TWIMUX_RESET_PIN
-#define twiMuxReset				TWIMUX_RESET_PORT->PIO_CODR |= TWIMUX_RESET_PIN
-
-=======
 //TWI Multiplexer Reset Pin definition (Experimental feature on brown bot)
 #define TWIMUX_RESET_PORT		PIOC
 #define TWIMUX_RESET_PIN		PIO_PC26
@@ -60,7 +50,6 @@
 #define	twi2ClkOff 		(PIOB->PIO_CODR |= PIO_PB1)
 #define twi2ClkTog		{if(PIOB->PIO_ODSR&PIO_PB1) twi2ClkOff; else twi2ClkOn;}
 
->>>>>>> 94004bfb
 //////////////[Global Variables]////////////////////////////////////////////////////////////////////
 extern RobotGlobalStructure sys;		//Gives TWI2 interrupt handler access
 TwiEvent twi0Log[TWI_LOG_NUM_ENTRIES];	//TWI0 event log
@@ -97,20 +86,11 @@
 */
 void twi0Init(void)
 {
-<<<<<<< HEAD
-	//Setup the TWI mux reset output pin
-	TWIMUX_RESET_PORT->PIO_OER |= TWIMUX_RESET_PIN;
-	TWIMUX_RESET_PORT->PIO_PUER |= TWIMUX_RESET_PIN;	
-	twi0MuxReset();
-	
-	//Setup TWI0 clock and data pins
-=======
 	//Setup the TWI mux reset output pin (Experimental on brown robot)
 	TWIMUX_RESET_PORT->PIO_OER |= TWIMUX_RESET_PIN;
 	TWIMUX_RESET_PORT->PIO_PUER |= TWIMUX_RESET_PIN;
 	twiMuxSet;
 	
->>>>>>> 94004bfb
 	REG_PMC_PCER0
 	|=	(1<<ID_TWI0);						//Enable clock access to TWI0, Peripheral TWI0_ID = 19
 	REG_PIOA_PDR
