/*
* xbee_driver.c
*
* Author : Mansel Jeffares/Matthew Witt (pxf5695@autuni.ac.nz)
* Created: 11 July 2017
*
* Project Repository: https://github.com/AdamParlane/aut-swarm-robotics
*
* Communication to computer GUI using wireless XBee Module in API Mode
*
* More Info:
* Atmel SAM 4N Processor Datasheet:http://www.atmel.com/Images/Atmel-11158-32-bit%20Cortex-M4-Microcontroller-SAM4N16-SAM4N8_Datasheet.pdf
* Relevant reference materials or datasheets if applicable
*
* Functions:
* void xbeeInit(void)
* void xbeeCopyData(struct MessageInfo message, uint8_t *data)
* void xbeeInterpretAPIFrame(struct FrameInfo frame)
* void xbeeSendAPITransmitRequest(uint64_t destination_64, uint16_t destination_16,
*                                 uint8_t *data, uint8_t  bytes)
* static void xbeeSendAPIFrame(uint8_t * frame_data, int len)
* int xbeeFrameBufferInfoGetFull(struct FrameInfo * info)
* int xbeeMessageBufferInfoGetFull(struct MessageInfo * info)
* static void xbeeFrameBufferInit(void)
* int xbeeFrameBufferPut(uint8_t new)
* static int xbeeFrameBufferGet(uint8_t *old)
* static void xbeeFrameBufferInfoInit(void)
* int xbeeFrameBufferInfoPut(int ind, uint8_t typ, int len)
* static void xbeeMessageBufferInit(void)
* static int xbeeMessageBufferPut(uint8_t new)
* static int xbeeMessageBufferGet(char *old)
* static void xbeeMessageBufferInfoInit(void)
* static int xbeeMessageBufferInfoPut(int ind, uint8_t cmd, int len)
*
*/

//////////////[Includes]////////////////////////////////////////////////////////////////////////////
#include "../robot_setup.h"

#include "xbee_driver.h"
#include "uart_interface.h"

#include "../Functions/motion_functions.h"	//For interpretswarmmsg.. will be moved

#include <string.h>

//////////////[Global Variables]////////////////////////////////////////////////////////////////////
//Buffer variables
//In is the next free location an element can be put into
//Out is the next element to be read out
uint8_t FrameBuffer[FRAME_BUFFER_SIZE];
int FrameBufferIn;
int FrameBufferOut;
int FrameBufferUse;

struct FrameInfo FrameBufferInfo[FRAME_BUFFER_INFO_SIZE];
int FrameBufferInfoIn;
int FrameBufferInfoOut;
int FrameBufferInfoUse;

uint8_t MessageBuffer[MESSAGE_BUFFER_SIZE];
<<<<<<< HEAD
int MessageBufferIn;
int MessageBufferOut;
int MessageBufferUse;
=======
int MessageBufferIn, MessageBufferOut, MessageBufferUse;
>>>>>>> 8fd855d2

struct MessageInfo MessageBufferInfo[MESSAGE_BUFFER_INFO_SIZE];
int MessageBufferInfoIn;
int MessageBufferInfoOut;
int MessageBufferInfoUse;

//////////////[Functions]///////////////////////////////////////////////////////////////////////////
//Private function prototypes. See below for function descriptions
static void xbeeSendAPIFrame(uint8_t * frame_data, int len);
static void xbeeFrameBufferInit(void);
static int xbeeFrameBufferGet(uint8_t *old);
static void xbeeFrameBufferInfoInit(void);
static void xbeeMessageBufferInit(void);
static int xbeeMessageBufferPut(uint8_t new);
static int xbeeMessageBufferGet(char *old);
static void xbeeMessageBufferInfoInit(void);
static int xbeeMessageBufferInfoPut(int ind, uint8_t cmd, int len);

/*
* Function:
* void xbeeInit(void)
*
* Sets up UART3 and the required buffers
*
* Inputs:
* none
*
* Returns:
* none
*
* Implementation:
*	Calls UART 3 initialisation function to correctly setup the UART for Xbee communications
*	Initializes our various buffers using the appropriate functions
*
*/
void xbeeInit(void)
{
	//Sets up the uart3 for communication to the Xbee
	uart3Init();

	//Initializes buffers
	xbeeFrameBufferInit();
	xbeeFrameBufferInfoInit();
	xbeeMessageBufferInit();
	xbeeMessageBufferInfoInit();
}

/*
* Function:
* void xbeeCopyData(struct MessageInfo message, uint8_t* data[50])
*
* Copies the received message structure and pointer to an array with the required test command
* data
*
* Input is the message structure from the received data
* after the XBee framing has been stripped
* and a pointer to the array where the new data is to be copied to
*
* No Return Values
*
* Implementation:
* Uses the message index to call the MessageBufferOut
* This ensures that the message copying begins from the correct location
* Simple for loop to copy the array of length message.length
* This array is accessed via pointers and is used by the test Manager
* The Message Buffer Get function returns 0 for success and -1 for failure
* This function will quit on a failed return
*
*/
void xbeeCopyData(struct MessageInfo message, uint8_t *data)
{
	char dataByte;
	char messageError;
	MessageBufferOut = message.index;//sets message buffer reader to correct start address
	for (uint8_t i = 0; i < message.length; i++)//for each entry in the array
	{
		messageError = xbeeMessageBufferGet(&dataByte);	//retrieve the next byte of received message 
														//data
		if(messageError == 0)//if there was NO error
		{
			data[i] = dataByte;//fill the array with the data
		}
		else//if there was an error, exit
<<<<<<< HEAD
			//TO DO: perhaps add some sort of error flagging system??
			return;
=======
		//TO DO: prehaps add some sort of error flagging system??
		return;
	}
}

/*
* Function:
* void xbeeGetNew(struct FrameInfo *frame, struct MessageInfo *message)
*
* Checks for new communications and handlles the interpretation of them
*
* Inputs:
* pointer to frame_info struct and pointer to message_info struct
*
* Returns:
* none
*
* Implementation:
* Checks if the XBee frame buffer is full indicating new data is ready to be read
* If so, interpret the new XBee API frame and use to fill the message buffer
* Then is the message buffer is full interpret the swarm message
*
* Improvement:
* I think that this should be in a higher level function file.
*
*/
void xbeeGetNew()
{
	if(xbeeFrameBufferInfoGetFull(&frame) == 0)	//Check for a received XBee Message
	{
		xbeeInterpretAPIFrame(frame); //Interpret the received XBee Message
		if(xbeeMessageBufferInfoGetFull(&message) == 0) //Check for a message from the swarm
		xbeeInterpretSwarmMessage(message);//Interpret the message
	}
}

/*
* Function:
* void xbeeInterpretSwarmMessage(struct MessageInfo message)
*
* Interprets and acts on a received swarm messages
*
* Inputs:
* struct MessageInfo message:
*	Structure containing information on the message to interpret. The command, index of the message in the Message Buffer and message length
*
* Returns:
* none
*
* Implementation:
* TODO: Mansel implementation description
*
* Improvements:
* Improvements: is it worth defining all these codes, im thinking no << There should be NO magic
* numbers.
*
*/
void xbeeInterpretSwarmMessage(struct MessageInfo message)
{
	//handles the incoming commands and sets the appropriate states / flags calls functions
	newDataFlag = 1;
	if(message.command >= 0xE0) //test command range 0xE0-0xEF
		mainRobotState = TEST;
	else if (message.command == 0xD0)
	{
		movingFlag = 0;
		stopRobot();
>>>>>>> 8fd855d2
	}
}

/*
* Function:
* void xbeeInterpretAPIFrame(struct FrameInfo Xbeeframe)
*
* Interprets and acts on a received xbee message
*
* Inputs:
* struct FrameInfo Xbeeframe:
*	Structure containing information on the xbee frame to interpret. The frame type, index of the message in the frame buffer and message length
*
* Returns:
* none
*
* Implementation:
* Uses a switch statement to switch between various behaviours to interpret the various different Xbee frames that we can receive
* Currently this is limited to interpret only Xbee receive frames which are messages that we receive
* The data from these messages are copied to the message frame buffer
* As a minimum this should be expanded to include the TRANSMIT STATUS
*
*/
void xbeeInterpretAPIFrame(struct FrameInfo Xbeeframe)
{
	//copy information from the frame info structure to local variables
	int index = Xbeeframe.index;
	uint8_t frame_type = Xbeeframe.type;
	int length = Xbeeframe.length;

	//Temporary variable to store value from buffer
	uint8_t temp;

	//Behaviour depends on type of frame received
	switch(frame_type)
	{
		case AT_COMMAND_RESPONSE:
			//XBEE: AT Command Response Received (N/H)
			break;
		
		case MODEM_STATUS:
			//XBEE: Modem Status Received (N/H)
			break;
		
		case ZIGBEE_TRANSMIT_STATUS:
			//XBEE: Transmit Status Received (N/H)
			break;
		
		case ZIGBEE_RECEIVE_PACKET:
			//XBEE: Data Packet Received
			FrameBufferOut = index;	//Update the location we read from within the FrameBuffer

			//The source's 64-Bit address
			xbeeFrameBufferGet(&temp);		
			xbeeFrameBufferGet(&temp);
			xbeeFrameBufferGet(&temp);
			xbeeFrameBufferGet(&temp);
			xbeeFrameBufferGet(&temp);
			xbeeFrameBufferGet(&temp);
			xbeeFrameBufferGet(&temp);
			xbeeFrameBufferGet(&temp);
			
			//The source's 16-Bit address
			xbeeFrameBufferGet(&temp);
			xbeeFrameBufferGet(&temp);
			
			//Receive options
			xbeeFrameBufferGet(&temp);	
			
			//Received Data
			if(xbeeFrameBufferGet(&temp) == 0)
			{
				xbeeMessageBufferInfoPut(MessageBufferIn,temp,length-12); //Store information about received message
				for(int i = 1; i <= length-12; i++)
				{
					//Take data from FrameBuffer and put it into the MessageBuffer 
					xbeeFrameBufferGet(&temp);
					xbeeMessageBufferPut(temp);
				}
			}
			break;
		
		case ZIGBEE_EXPLICIT_RX_INDICATOR:
			//XBEE: Explicit Data Packet Received (N/H)
			break;
		
		case ZIGBEE_IO_DATA_SAMPLE_RX_INDICATOR:
			//XBEE: IO Sample Received (N/H)
			break;

		case XBEE_SENSOR_READ_INDICATOR:
			//XBEE: Sensor Read Indicator Received (N/H)
			break;

		case NODE_IDENTIFICATION_INDICATOR:
			//XBEE: Node Identification Indicator Received (N/H)
			break;

		case REMOTE_COMMAND_RESPONSE:
			//XBEE: Remote Command Response Received (N/H)
			break;
		
		case EXTENDED_MODEM_STATUS:
			//XBEE: Extended Modem Status Received (N/H)
			break;
		
		case OTA_FIRMWARE_UPDATE_STATUS:
			//XBEE: OTA Firmware Update Status Received (N/H)
			break;
		
		case ROUTE_RECORD_INDICATOR:
			//XBEE: Route Record Indicator Received (N/H);
			break;
		
		case MANY_TO_ONE_ROUTE_REQUEST_INDICATOR:
			//XBEE: Many To One Route Request Indicator Received (N/H);
			break;

		default:
			//WARNING ERROR XBEE: unhandled message received;
			break;
	}
}

/*
* Function:
* void xbeeSendAPITransmitRequest(uint64_t destination_64, uint16_t destination_16, 
*                                 uint8_t *data, uint8_t  bytes)
*
* Forms and sends XBee Transmit Request Frame
*
* Inputs:
* uint64_t destination_64:
*   MSB first, the Zigbee 64bit address of the destination device. Reserved addresses include: the coordinator = 0x0000000000000000, broadcast = 0x000000000000FFFF
* uint16_t destination_16:
*   MSB, first, the Zigbee 16bit address of the destination device.Reserved addresses include: unknown or broadcast = 0xFFFE,  broadcast to routers = 0xFFFC, broadcast to all non-sleeping devices = 0xFFFD, broadcast to all devices including sleeping end devices = 0xFFFE.
* uint8_t *data:
*   pointer to an array of data to be sent to the destination device
* uint8_t  bytes:
*   The number of bytes to send
*
* Returns:
* none
*
* Implementation:
* TODO: Mansel implementation description
*
*/
void xbeeSendAPITransmitRequest(uint64_t destination_64, uint16_t destination_16,
								uint8_t *data, uint8_t  bytes)
{
	//array to store message
	uint8_t frame_data[bytes + 14];

	frame_data[0] = ZIGBEE_TRANSMIT_REQUEST;	//Frame type
	frame_data[1] = 150;						//frame ID (assigned arbitrary at the moment)

	//Destination 64-Bit Address
	frame_data[2] = (destination_64 & (0xFF00000000000000)) >> 56;
	frame_data[3] = (destination_64 & (0xFF000000000000)) >> 48;
	frame_data[4] = (destination_64 & (0xFF0000000000)) >> 40;
	frame_data[5] = (destination_64 & (0xFF00000000)) >> 32;
	frame_data[6] = (destination_64 & (0xFF000000)) >> 24;
	frame_data[7] = (destination_64 & (0xFF0000)) >> 16;
	frame_data[8] = (destination_64 & (0xFF00)) >> 8;
	frame_data[9] = destination_64 & (0xFF);

	//Destination 16-Bit Address
	frame_data[10] = (destination_16 & (0xFF00)) >> 8;
	frame_data[11] = destination_16 & (0xFF);

	//Broadcast radius
	frame_data[12] = 0x00;  

	//Options
	frame_data[13] = 0x00;  

	//Copies message data to frame array
	memcpy(frame_data + 14, data, bytes);

	//Sends the message
	xbeeSendAPIFrame(frame_data,bytes+14);
}

/*
* Function:
* static void xbeeSendAPIFrame(uint8_t * frame_data, int len)
*
* Sends an XBee API Frame
*
* Inputs:
* uint8_t *frame_data:
*   TODO: Mansel input description
* int len:
*   TODO: Mansel input description
*
* Returns:
* none
*
* Implementation:
* TODO: Mansel implementation description
*
*/
static void xbeeSendAPIFrame(uint8_t *frame_data, int len)
{
	uint16_t length = len;		//length of API Frame Data
	uint8_t data[length + 4];	//Array to store the full Frame
	uint8_t checksum = 0;		//Variable to store checksum calculation
	uint8_t data_length;

	//Forms XBee Frame Header with start delimiter and length
	data[0] = FRAME_DELIMITER;
	data[1] = (uint8_t) (length >> 7) & 0xFF;
	data[2] = length & 0xFF;

	//Copies frame data into the full frame array
	memcpy(data + 3, frame_data, length);
	
	//Calculates the checksum over the frame data array
	for(int i = 0; i < length; i++)
	{
		checksum += frame_data[i];
	}
	
	data[length+3] = 0xFF - checksum;	//Completes final step in checksum calculation and copies it to the full frame array
	data_length = sizeof(data);			//Gets the length of full message
	uart3Write(data[0]);				//Writes the Frame Delimiter as this shouldn't be escaped

	//Sends the message out the UART, escaping characters on the fly as needed
	for(int i = 1; i <data_length; i++)
	{
		//Checks for bytes that need to be escaped
		if(data[i] == 0x7E || data[i] == 0x7D || data[i] == 0x11 || data[i] == 0x13)
		{
			uart3Write(ESCAPE_BYTE);	//Writes the escape byte
			uart3Write(data[i]^0x20);	//Writes the escaped byte
		}
		else
		{
			uart3Write(data[i]);	//Writes the byte
		}
	}
}

/*
* Function:
* int xbeeFrameBufferInfoGetFull(struct FrameInfo * info)
*
* Gets the information about the oldest frame from the buffer
*
* Inputs:
* struct FrameInfo * info:
*   TODO: Mansel input desc
*
* Returns:
* TODO: Mansel return desc
*
* Implementation:
* TODO: Mansel implementation description
*
*/
int xbeeFrameBufferInfoGetFull(struct FrameInfo * info)
{
	//Check to see if the buffer if empty
	if(FrameBufferInfoIn == FrameBufferInfoOut)
	{
		return -1; // FrameBufferInfo Empty - nothing to get
	}

	//fetch the info struct from the buffer
	*info = FrameBufferInfo[FrameBufferInfoOut];

	//Update our buffer variables
	FrameBufferInfoOut = (FrameBufferInfoOut + 1) % FRAME_BUFFER_INFO_SIZE;
	FrameBufferInfoUse--;
	return 0; // No errors
}

/*
* Function:
* int xbeeMessageBufferInfoGetFull(struct MessageInfo * info)
*
* Gets the information about the oldest message from the buffer
*
* Inputs:
* struct MessageInfo * info:
*   TODO: Mansel input desc
*
* Returns:
* TODO: Mansel return desc
*
* Implementation:
* TODO: Mansel implementation description
*
*/
int xbeeMessageBufferInfoGetFull(struct MessageInfo * info)
{
	//Check to see if the buffer if empty
	if(MessageBufferInfoIn == MessageBufferInfoOut)
	{
		return -1; // MessageBufferInfo Empty - nothing to get
	}

	//fetch the info struct from the buffer
	*info = MessageBufferInfo[MessageBufferInfoOut];

	//Update our buffer variables
	MessageBufferInfoOut = (MessageBufferInfoOut + 1) % MESSAGE_BUFFER_INFO_SIZE;
	MessageBufferInfoUse--;
	return 0; // No errors
}

/*
* Function:
* static void xbeeFrameBufferInit(void)
*
* Initialize all usage variables to the beginning of the array
*
* Inputs:
* none
*
* Returns:
* none
*
* Implementation:
* TODO: Mansel implementation description
*
*/
static void xbeeFrameBufferInit(void)
{
	//Initialize all usage variables to the beginning of the array
	FrameBufferIn = 0;
	FrameBufferOut = 0;
	FrameBufferUse = 0;
}

/*
* Function:
* int xbeeFrameBufferPut(uint8_t new)
*
* Adds a new byte to the end of the array
*
* Inputs:
* uint8_t new:
*   TODO: Mansel input desc
*
* Returns:
* TODO: Mansel return desc
*
* Implementation:
* TODO: Mansel implementation description
*
*/
int xbeeFrameBufferPut(uint8_t new)
{
	//Check if the Buffer is full
	if(FrameBufferIn == (( FrameBufferOut - 1 + FRAME_BUFFER_SIZE) % FRAME_BUFFER_SIZE))
	{
		return -1; // FrameBuffer Full
	}

	//Put the new byte in to the buffer
	FrameBuffer[FrameBufferIn] = new;

	//Update our buffer variables
	FrameBufferIn = (FrameBufferIn + 1) % FRAME_BUFFER_SIZE;
	FrameBufferUse++;
	return 0; // No errors
}

/*
* Function:
* static int xbeeFrameBufferGet(uint8_t *old)
*
* Gets the oldest byte from the array
*
* Inputs:
* uint8_t *old:
*   TODO: Mansel input desc
*
* Returns:
* TODO: Mansel return desc
*
* Implementation:
* TODO: Mansel implementation description
*
*/
static int xbeeFrameBufferGet(uint8_t *old)
{
	//Check to see if the buffer if empty
	if(FrameBufferIn == FrameBufferOut)
	{
		return -1; // FrameBuffer Empty - nothing to get
	}
	
	//fetch the info struct from the buffer
	*old = FrameBuffer[FrameBufferOut];

	//Update our buffer variables
	FrameBufferOut = (FrameBufferOut + 1) % FRAME_BUFFER_SIZE;
	FrameBufferUse--;
	return 0; // No errors
}

/*
* Function:
* static void xbeeFrameBufferInfoInit(void)
*
* Initialize all usage variables to the beginning of the array
*
* Inputs:
* none
*
* Returns:
* none
*
* Implementation:
* TODO: Mansel implementation description
*
*/
static void xbeeFrameBufferInfoInit(void)
{
	//Initialize all usage variables to the beginning of the array
	FrameBufferInfoIn = 0;
	FrameBufferInfoOut = 0;
	FrameBufferInfoUse = 0;
}

/*
* Function:
* int xbeeFrameBufferInfoPut(int ind, uint8_t typ, int len)
*
* Adds a element to the end of the array
*
* Inputs:
* int ind:
*   TODO: Mansel input desc
* uint8_t typ:
*   TODO: Mansel input desc
* int len:
*   TODO: Mansel input desc
*
* Returns:
* TODO: Mansel return desc
*
* Implementation:
* TODO: Mansel implementation description
*
*/
int xbeeFrameBufferInfoPut(int ind, uint8_t typ, int len)
{
	//Check if the Buffer is full
	if(FrameBufferInfoIn == (( FrameBufferInfoOut -1 + FRAME_BUFFER_INFO_SIZE) % FRAME_BUFFER_INFO_SIZE))
	{
		return -1; // FrameBufferInfo Full
	}

	//Put the new data in to the buffer
	FrameBufferInfo[FrameBufferInfoIn].index = ind;
	FrameBufferInfo[FrameBufferInfoIn].type = typ;
	FrameBufferInfo[FrameBufferInfoIn].length = len;

	//Update our buffer variables
	FrameBufferInfoIn = (FrameBufferInfoIn + 1) % FRAME_BUFFER_INFO_SIZE;
	FrameBufferInfoUse++;
	return 0; // No errors
}

/*
* Function:
* static void xbeeMessageBufferInit(void)
*
* Initialize all usage variables to the beginning of the array
*
* Inputs:
* none
*
* Returns:
* none
*
* Implementation:
* TODO: Mansel implementation description
*
*/
static void xbeeMessageBufferInit(void)
{
	//Initialize all usage variables to the beginning of the array
	MessageBufferIn = 0;
	MessageBufferOut = 0;
	MessageBufferUse = 0;
}

/*
* Function:
* static int xbeeMessageBufferPut(uint8_t new)
*
* Adds a new byte to the end of the array
*
* Inputs:
* uint8_t new:
*   TODO: Mansel input desc
*
* Returns:
* TODO: Mansel return desc
*
* Implementation:
* TODO: Mansel implementation description
*
*/
static int xbeeMessageBufferPut(uint8_t new)
{
	//Check if the Buffer is full
	if(MessageBufferIn == (( MessageBufferOut - 1 + MESSAGE_BUFFER_SIZE) % MESSAGE_BUFFER_SIZE))
	{
		return -1; // MessageBuffer Full
	}

	//Put the new byte in to the buffer
	MessageBuffer[MessageBufferIn] = new;

	//Update our buffer variables
	MessageBufferIn = (MessageBufferIn + 1) % MESSAGE_BUFFER_SIZE;
	MessageBufferUse++;
	return 0; // No errors
}

/*
* Function:
* static void xbeeFrameBufferInit(void)
*
* Gets the oldest byte from the array
*
* Inputs:
* char *old:
*   TODO: Mansel input desc
*
* Returns:
* TODO: Mansel return desc
*
* Implementation:
* TODO: Mansel implementation description
*
*/
static int xbeeMessageBufferGet(char *old)
{
	//Check to see if the buffer if empty
	if(MessageBufferIn == MessageBufferOut)
	{
		return -1; // MessageBuffer Empty - nothing to get
	}

	//fetch the byte from the buffer
	*old = MessageBuffer[MessageBufferOut];

	//Update our buffer variables
	MessageBufferOut = (MessageBufferOut + 1) % MESSAGE_BUFFER_SIZE;
	MessageBufferUse--;
	return 0; // No errors
}

/*
* Function:
* static void xbeeMessageBufferInfoInit(void)
*
* Initialize all usage variables to the beginning of the array
*
* Inputs:
* none
*
* Returns:
* none
*
* Implementation:
* TODO: Mansel implementation description
*
*/
static void xbeeMessageBufferInfoInit(void)
{
	//Initialize all usage variables to the beginning of the array
	MessageBufferInfoIn = 0;
	MessageBufferInfoOut = 0;
	MessageBufferInfoUse = 0;
}

/*
* Function:
* static int xbeeMessageBufferInfoPut(int ind, uint8_t cmd, int len)
*
* Adds a element to the end of the array
*
* Inputs:
* int ind:
*   TODO: Mansel input description
* uint8_t cmd:
*   TODO: Mansel input description
* int len:
*   TODO: Mansel input description
*
* Returns:
* none
*
* Implementation:
* TODO: Mansel implementation description
*
*/
static int xbeeMessageBufferInfoPut(int ind, uint8_t cmd, int len)
{
	//Check if the Buffer is full
	if(MessageBufferInfoIn == (( MessageBufferInfoOut - 1 + MESSAGE_BUFFER_INFO_SIZE) % MESSAGE_BUFFER_INFO_SIZE))
	{
		return -1; // MessageBufferInfo Full
	}
	
	//Put the new data in to the buffer
	MessageBufferInfo[MessageBufferInfoIn].index = ind;
	MessageBufferInfo[MessageBufferInfoIn].command = cmd;
	MessageBufferInfo[MessageBufferInfoIn].length = len;

	//Update our buffer variables
	MessageBufferInfoIn = (MessageBufferInfoIn + 1) % MESSAGE_BUFFER_INFO_SIZE;
	MessageBufferInfoUse++;
	return 0; // No errors
}
<|MERGE_RESOLUTION|>--- conflicted
+++ resolved
@@ -59,13 +59,9 @@
 int FrameBufferInfoUse;
 
 uint8_t MessageBuffer[MESSAGE_BUFFER_SIZE];
-<<<<<<< HEAD
 int MessageBufferIn;
 int MessageBufferOut;
 int MessageBufferUse;
-=======
-int MessageBufferIn, MessageBufferOut, MessageBufferUse;
->>>>>>> 8fd855d2
 
 struct MessageInfo MessageBufferInfo[MESSAGE_BUFFER_INFO_SIZE];
 int MessageBufferInfoIn;
@@ -149,78 +145,8 @@
 			data[i] = dataByte;//fill the array with the data
 		}
 		else//if there was an error, exit
-<<<<<<< HEAD
 			//TO DO: perhaps add some sort of error flagging system??
 			return;
-=======
-		//TO DO: prehaps add some sort of error flagging system??
-		return;
-	}
-}
-
-/*
-* Function:
-* void xbeeGetNew(struct FrameInfo *frame, struct MessageInfo *message)
-*
-* Checks for new communications and handlles the interpretation of them
-*
-* Inputs:
-* pointer to frame_info struct and pointer to message_info struct
-*
-* Returns:
-* none
-*
-* Implementation:
-* Checks if the XBee frame buffer is full indicating new data is ready to be read
-* If so, interpret the new XBee API frame and use to fill the message buffer
-* Then is the message buffer is full interpret the swarm message
-*
-* Improvement:
-* I think that this should be in a higher level function file.
-*
-*/
-void xbeeGetNew()
-{
-	if(xbeeFrameBufferInfoGetFull(&frame) == 0)	//Check for a received XBee Message
-	{
-		xbeeInterpretAPIFrame(frame); //Interpret the received XBee Message
-		if(xbeeMessageBufferInfoGetFull(&message) == 0) //Check for a message from the swarm
-		xbeeInterpretSwarmMessage(message);//Interpret the message
-	}
-}
-
-/*
-* Function:
-* void xbeeInterpretSwarmMessage(struct MessageInfo message)
-*
-* Interprets and acts on a received swarm messages
-*
-* Inputs:
-* struct MessageInfo message:
-*	Structure containing information on the message to interpret. The command, index of the message in the Message Buffer and message length
-*
-* Returns:
-* none
-*
-* Implementation:
-* TODO: Mansel implementation description
-*
-* Improvements:
-* Improvements: is it worth defining all these codes, im thinking no << There should be NO magic
-* numbers.
-*
-*/
-void xbeeInterpretSwarmMessage(struct MessageInfo message)
-{
-	//handles the incoming commands and sets the appropriate states / flags calls functions
-	newDataFlag = 1;
-	if(message.command >= 0xE0) //test command range 0xE0-0xEF
-		mainRobotState = TEST;
-	else if (message.command == 0xD0)
-	{
-		movingFlag = 0;
-		stopRobot();
->>>>>>> 8fd855d2
 	}
 }
 
