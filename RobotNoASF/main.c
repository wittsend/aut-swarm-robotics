/*
* main.c
*
* Author : et. al
* Created: Unknown
*
* Project Repository: https://github.com/wittsend/aut-swarm-robotics
*
* main c file for robot source code for BE (Hons) / BEng Tech Final year industrial project 2017
*
* More Info:
* Atmel SAM 4N Processor Datasheet:http://www.atmel.com/Images/Atmel-11158-32-bit%20Cortex-M4-Microcontroller-SAM4N16-SAM4N8_Datasheet.pdf
* Relevant reference materials or datasheets if applicable
*
* Functions:
* int main(void)
* 
*/

//////////////[Includes]////////////////////////////////////////////////////////////////////////////
#include "robot_setup.h"

#include "Interfaces/pio_interface.h"
#include "Interfaces/timer_interface.h"
#include "Interfaces/motor_driver.h"

///Testing only::////////////////////////////////
#include "Interfaces/camera_interface.h"       //
#include "Interfaces/camera_buffer_interface.h"//
/////////////////////////////////////////////////

#include "Functions/power_functions.h"
#include "Functions/comm_functions.h"
#include "Functions/docking_functions.h"
#include "Functions/sensor_functions.h"
#include "Functions/manual_mode.h"
#include "Functions/motion_functions.h"
#include "Functions/navigation_functions.h"
#include "Functions/obstacle_avoidance.h"
#include "Functions/test_functions.h"

//////////////[Global variables]////////////////////////////////////////////////////////////////////
extern RobotGlobalStructure sys;		//System data structure
///TEMP FOR TESTING CAMERA//////////////////////////////////////////////////////////////////////
uint16_t data[25813];			// 311*83 (w*h) 2 bytes per pixel                             //
////////////////////////////////////////////////////////////////////////////////////////////////

//////////////[Functions]///////////////////////////////////////////////////////////////////////////
/*
* Function:
* int main(void)
*
* Overview of robot code execution
*
* Inputs:
* none
*
* Returns:
* N/A
*
* Implementation:
* 
* The main system runs on a state machine in a while(1) loop to control the robot
* Before this state machine is run robotSetup() is called to initialise all peripherals
* The main robot state is initialised at IDLE to allow the user (on PC GUI) to input control
*
* The cases are:
* TEST:			***module: test_functions.c/h
*				System test where the robot sends back peripheral data when requested from the PC
*				This may be 1 sample of data or streaming data every 100ms
*				Used to ensure the robot is functioning correctly and the data can be read from the GUI
* MANUAL:		***module: manual_mode.c/h
*				Manual mode allows the user to drive the robot around in real time
*				Again this is called and controlled by the GUI
*				Movement options are move (N, NE, E, SE, S, SW, W, NW) rotate (CW, CCW) at any speed
*				The manualControl function which handles the command is called when it get a new command
*				Charge detector is called to check if the user has docked the robot
* DOCKING:		***module: docking_functions.c/h
*				Executes the ideal docking routine to charge the robot
*				This function returns 0 when complete and changes states to IDLE
* LINE_FOLLOW:	***module: motion_functions.c/h
*				Executes the line follow routine to either charge the robot or just follow a line
*				This function returns 0 when complete and changes states to IDLE
* LIGHT_FOLLOW:	***module: motion_functions.c/h
*				Executes the light follow routine to either charge the robot or just follow a light
* FORMATION:	***module: [WIP]
* CHARGING:		***module: fc_Interface.c/h
*				Checks the robot is still charging and the status of the battery
*				Entered when the robot is docked
*				Charge_info also contains the charging status should other functions require it
* IDLE:			***module: N/A
*				Stops the robot motion by calling mfStopRobot()
*				Blinks LED 3 every 500ms to show externally that robot is in IDLE
*				Entered when other majour blocking functions or states are finished
*				Exitied by PC commands
*
* After the state machine 3 functions are run every loop to check key peripherals
* These are:	commGetNew()			checks and handles incoming commands
*				nfRetrieveData()				updates the robot's navigation structure
*				dodgeObstacle()					executes obstacle avoidance routine
* Note that doegeObstacle() is guarded by 2 flags: obstacleAvoidance enabled and the robot is moving
*
* Improvements:
*
* More functionality incoming (formations, smarter obstacle avoidance, high level error codes etc)
*
*/


int main(void)
{
	robotSetup(); //Set up the system and peripherals
	//Battery voltage stored in sys.power.batteryVoltage
	//Initial main function state is SET IN robot_setup.c (sys.states.mainf) (NOT here)
<<<<<<< HEAD

	//camRead();								//Load frame into buffer
	//camBufferReadData(0, 57599, data);		//Read data from buffer
	
	//Capture a few frames from the camera to let exposure stabilise
	for(int i = 0; i <= 50; i++)
	{
		while(camBufferWriteFrame());
	}

	/*
	
	camBufferReadWin(0, 0, 310, 40, data, 28800);	//Read data from buffer	

	struct transmitDataStructure transmitData;

	for(uint32_t pixel = 0; pixel < 310*40; pixel += 31)
	{
		transmitData.Data[0] = TEST_CAMERA_FRAME_INFORMATION;
		transmitData.Data[1] = SEND_IMAGE;
		transmitData.Data[2] = (pixel & 0xFF000000) >> 24;
		transmitData.Data[3] = (pixel & 0x00FF0000) >> 16;
		transmitData.Data[4] = (pixel & 0x0000FF00) >> 8;
		transmitData.Data[5] = (pixel & 0x000000FF) >> 0;
		
		for(uint16_t i = 0; i < 31; i++)
		{
			transmitData.Data[6+i*2] = (data[pixel + i] & 0xFF00) >> 8;
			transmitData.Data[7+i*2] = (data[pixel + i] & 0x00FF) >> 0;
		}
		
		transmitData.DataSize = 68;
		xbeeSendAPITransmitRequest(COORDINATOR_64,UNKNOWN_16, transmitData.Data, transmitData.DataSize);
		delay_ms(80);
	}

	
	camBufferReadWin(0, 40, 310, 80, data, 28800);	//Read data from bufferc

	for(uint32_t pixel = 310*40; pixel < 310*80; pixel += 31)
	{
		transmitData.Data[0] = TEST_CAMERA_FRAME_INFORMATION;
		transmitData.Data[1] = SEND_IMAGE;
		transmitData.Data[2] = (pixel & 0xFF000000) >> 24;
		transmitData.Data[3] = (pixel & 0x00FF0000) >> 16;
		transmitData.Data[4] = (pixel & 0x0000FF00) >> 8;
		transmitData.Data[5] = (pixel & 0x000000FF) >> 0;
		
		for(uint16_t i = 0; i < 31; i++)
		{
			transmitData.Data[6+i*2] = (data[pixel + i - 310*40] & 0xFF00) >> 8;
			transmitData.Data[7+i*2] = (data[pixel + i - 310*40] & 0x00FF) >> 0;
		}
		
		transmitData.DataSize = 68;
		xbeeSendAPITransmitRequest(COORDINATOR_64,UNKNOWN_16, transmitData.Data, transmitData.DataSize);
		delay_ms(80);
	}

	camBufferReadWin(0, 80, 310, 120, data, 28800);	//Read data from buffer
	
	for(uint32_t pixel = 310*80; pixel < 310*120; pixel += 31)
	{
		transmitData.Data[0] = TEST_CAMERA_FRAME_INFORMATION;
		transmitData.Data[1] = SEND_IMAGE;
		transmitData.Data[2] = (pixel & 0xFF000000) >> 24;
		transmitData.Data[3] = (pixel & 0x00FF0000) >> 16;
		transmitData.Data[4] = (pixel & 0x0000FF00) >> 8;
		transmitData.Data[5] = (pixel & 0x000000FF) >> 0;
		
		for(uint16_t i = 0; i < 31; i++)
		{
			transmitData.Data[6+i*2] = (data[pixel + i - 310*80] & 0xFF00) >> 8;
			transmitData.Data[7+i*2] = (data[pixel + i - 310*80] & 0x00FF) >> 0;
		}
		
		transmitData.DataSize = 68;
		xbeeSendAPITransmitRequest(COORDINATOR_64,UNKNOWN_16, transmitData.Data, transmitData.DataSize);
		delay_ms(80);
	}

	camBufferReadWin(0, 120, 310, 160, data, 28800);	//Read data from bufferc

	camBufferReadWin(0, 160, 310, 200, data, 28800);	//Read data from buffer

	camBufferReadWin(0, 200, 310, 240, data, 28800);	//Read data from bufferc
	*/

	//testImage(0, 311*10);

=======
	
	uint16_t sections[7] = {0,0,0,0,0,0,0};
	uint16_t maxVal = 200;
	int maxSection = 3;
	float facingStart = 0;
	float lightAngle = 0;
	
	FDelayInstance delay;
		
>>>>>>> ca789874
	while(1)
	{
		switch (sys.states.mainf)
		{
			case M_TEST: //System Test Mode
			//Entered when test command received from PC
				testManager(&sys); //Interprets test command and executes it
				break;
			
			case M_MANUAL: //User controlled mode
			//Entered when manual movement command received from PC
				if(sys.flags.xbeeNewData) //if there is new data
					manualControl(&sys);
				break;
			
			case M_DOCKING:
			//if battery low or manual docking command sent from PC
				switch(dfDockRobot(&sys))				//Execute docking procedure state machine
				{
					case DS_FINISHED:
						sys.states.mainf = M_CHARGING;	//If finished docking, switch to charging
						break;
						
					case DS_CHRG_NOT_FOUND:
						sys.states.mainf = M_IDLE;		//If charger connection failed
						break;
				}	
				break;
			
			case M_LINE_FOLLOW:
			//Entered when line follow command received from PC
				if(!dfFollowLine(100, &sys))//Line follower will return 0 when complete
					sys.states.mainf = M_IDLE;
				break;
					
			case M_LIGHT_FOLLOW:
			//Entered when light follow command received from PC
				mfTrackLight(50, &sys);
				break;
				
			case M_RANDOM:
				mfRandomMovementGenerator(&sys);
				break;
				
			case M_FORMATION:
			//placeholder
				break;
						
			case M_OBSTACLE_AVOIDANCE:
				//avoid obstacles using proximity sensors
				if(!dodgeObstacle(&sys))//returning 0 means obstacles have been avoided
					sys.states.mainf = sys.states.mainfPrev; //reset the state to what it was
				break;
				
			case M_OBSTACLE_AVOIDANCE_DEMO:
				//will act like a function requiring OA for sake of demo'ing
				dodgeObstacleByFacing(&sys);
				break;
				
			case M_MOVE_TO_POSITION:
				//Move the robot to the position in targetX and targetY, then revert to the previous 
				//state
				if(!mfMoveToPosition(sys.pos.targetX, sys.pos.targetY, 50, 0, 60, &sys))
					sys.states.mainf = sys.states.mainfPrev;
				break;

			case M_CHARGING:
				switch(pfChargeCycleHandler(&sys))
				{
					case CCS_FINISHED:
						sys.states.mainf = sys.states.mainfPrev;	//Charge finished successfully
						break;	
				}
				break;
				
			case M_TEST_ALL:
				//Something
				break;
				
			//Calibrates the Gyro and calculates the accelerometer biases
			case M_IMU_CALIBRATION:
				mfStopRobot(&sys);
				if(!nfCalcAccelerometerBias(&sys))
					sys.states.mainf = sys.states.mainfPrev;
				break;
			
			case M_STARTUP_DELAY:
				//Added this non blocking startup delay that allows sensor data to continue to be
				//updated while the robot is stationary after initialisation
				//Please set initial state in mainfPrev
				//The start up delay is skipped if gyro calibration has been enabled as this
				//introduces a 13 second delay any way.
				if(!fdelay_ms(&delay, sys.startupDelay) || sys.pos.IMU.gyroCalEnabled)
				{
					if(sys.pos.IMU.gyroCalEnabled)
						sys.states.mainf = M_IMU_CALIBRATION;
					else
						sys.states.mainf = sys.states.mainfPrev;
				}
				break;
				
			case M_IDLE:					
				mfStopRobot(&sys);
				
				//CAMERA DEBUG STUFF
				//if(!camBufferWriteFrame() && !mfRotateToHeading(facingStart + ((maxSection - 3)*7.3), &sys))					//Load frame into buffer
				//if(!camBufferWriteFrame())
				//{
<<<<<<< HEAD
					//camBufferReadWin(0, 220, 311, 40, data, 28800);//Read data from buffer	
				//}		
				
				if(!fdelay_ms(1000))					//Blink LED 3 in Idle mode
=======
					//camBufferReadWin(0,115,311,20,data,25813);
					////maxVal = 200;
					////maxSection = 3;			
					////scanForColour(110, 130, 0, 359, sections);
					//////See which section is the greatest:
					////for(int i = 0; i < 7; i++)
					////{
						////if(sections[i] > maxVal) 
						////{
							////maxVal = sections[i];
							////maxSection = i;
						////}
					////}
					////
					////facingStart = sys.pos.facing;
					////
					//led1Tog;
				//}	
				
				//lightAngle = dfScanBrightestLightSourceProx();
				
				
				
				if(!fdelay_ms(&delay, 1000))					//Blink LED 3 in Idle mode
>>>>>>> ca789874
					led3Tog;				
				break;
		}
		
		nfRetrieveNavData(&sys);	//checks if there is new navigation data and updates sys->pos
		
		commGetNew(&sys);			//Checks for and interprets new communications
		
		commPCStatusUpdate(&sys);	//Updates PC with battery and state (every 5 seconds)
		
		pfPollPower(&sys);			//Poll battery and charging status
		
		sfPollSensors(&sys);		//Poll prox, colour, line 
		
		//check to see if obstacle avoidance is enabled AND the robot is moving
		//if(sys.flags.obaEnabled && sys.flags.obaMoving && sys.states.mainf != M_OBSTACLE_AVOIDANCE)
			//checkForObstacles(&sys); //avoid obstacles using proximity sensors
	}
}<|MERGE_RESOLUTION|>--- conflicted
+++ resolved
@@ -112,7 +112,7 @@
 	robotSetup(); //Set up the system and peripherals
 	//Battery voltage stored in sys.power.batteryVoltage
 	//Initial main function state is SET IN robot_setup.c (sys.states.mainf) (NOT here)
-<<<<<<< HEAD
+
 
 	//camRead();								//Load frame into buffer
 	//camBufferReadData(0, 57599, data);		//Read data from buffer
@@ -203,7 +203,7 @@
 
 	//testImage(0, 311*10);
 
-=======
+
 	
 	uint16_t sections[7] = {0,0,0,0,0,0,0};
 	uint16_t maxVal = 200;
@@ -213,7 +213,7 @@
 	
 	FDelayInstance delay;
 		
->>>>>>> ca789874
+
 	while(1)
 	{
 		switch (sys.states.mainf)
@@ -322,12 +322,9 @@
 				//if(!camBufferWriteFrame() && !mfRotateToHeading(facingStart + ((maxSection - 3)*7.3), &sys))					//Load frame into buffer
 				//if(!camBufferWriteFrame())
 				//{
-<<<<<<< HEAD
 					//camBufferReadWin(0, 220, 311, 40, data, 28800);//Read data from buffer	
 				//}		
 				
-				if(!fdelay_ms(1000))					//Blink LED 3 in Idle mode
-=======
 					//camBufferReadWin(0,115,311,20,data,25813);
 					////maxVal = 200;
 					////maxSection = 3;			
@@ -352,7 +349,6 @@
 				
 				
 				if(!fdelay_ms(&delay, 1000))					//Blink LED 3 in Idle mode
->>>>>>> ca789874
 					led3Tog;				
 				break;
 		}
