--- conflicted
+++ resolved
@@ -150,16 +150,13 @@
 				break;
 				
 			case M_FORMATION:
-<<<<<<< HEAD
 			//placeholder
 				//mfAdvancedMove(0, 90, 50, 100, &sys);
 				mfAdvancedMove(0, 0, 50, 25, &sys);
 				sys.pos.targetHeading = 0;
 				sys.pos.targetSpeed = 50;
-=======
-				if(!mfMoveToHeadingByDistance(0, 100, 200, &sys))
-					sys.states.mainf = M_IDLE;
->>>>>>> 7afa32d1
+				//if(!mfMoveToHeadingByDistance(0, 100, 200, &sys))
+					//sys.states.mainf = M_IDLE;
 				break;
 						
 			case M_OBSTACLE_AVOIDANCE:
@@ -188,20 +185,6 @@
 				mfStopRobot(&sys);
 				if(!fdelay_ms(1000))					//Blink LED 3 in Idle mode
 					led3Tog;				
-<<<<<<< HEAD
-				if(sys.pos.y > 32000)
-					led1On;
-				else
-					led1Off;
-				if(sys.pos.y < 0)
-					led2On;
-				else
-					led2Off;
-=======
-				//mfRotateToHeading(0,&sys);
-				
-				
->>>>>>> 7afa32d1
 				break;
 		}
 		commGetNew(&sys);				//Checks for and interprets new communications
