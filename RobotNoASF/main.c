/*
* main.c
*
* Author : et. al
* Created: Unknown
*
* Project Repository: https://github.com/wittsend/aut-swarm-robotics
*
* main c file for robot source code for BE (Hons) / BEng Tech Final year industrial project 2017
*
* More Info:
* Atmel SAM 4N Processor Datasheet:http://www.atmel.com/Images/Atmel-11158-32-bit%20Cortex-M4-Microcontroller-SAM4N16-SAM4N8_Datasheet.pdf
* Relevant reference materials or datasheets if applicable
*
* Functions:
* int main(void)
* 
*/

//////////////[Includes]////////////////////////////////////////////////////////////////////////////
#include "robot_setup.h"

#include "Interfaces/pio_interface.h"
#include "Interfaces/timer_interface.h"
#include "Interfaces/motor_driver.h"

///Testing only::////////////////////////////////
#include "Interfaces/camera_interface.h"       //
#include "Interfaces/camera_buffer_interface.h"//
/////////////////////////////////////////////////

#include "Functions/power_functions.h"
#include "Functions/comm_functions.h"
#include "Functions/docking_functions.h"
#include "Functions/sensor_functions.h"
#include "Functions/manual_mode.h"
#include "Functions/motion_functions.h"
#include "Functions/navigation_functions.h"
#include "Functions/obstacle_avoidance.h"
#include "Functions/test_functions.h"

//////////////[Global variables]////////////////////////////////////////////////////////////////////
extern RobotGlobalStructure sys;		//System data structure
///TEMP FOR TESTING CAMERA//////////////////////////////////////////////////////////////////////
//uint16_t data[28800];			// 320*90 (w*h) 2 bytes per pixel                             //
////////////////////////////////////////////////////////////////////////////////////////////////
//////////////[Functions]///////////////////////////////////////////////////////////////////////////
/*
* Function:
* int main(void)
*
* Overview of robot code execution
*
* Inputs:
* none
*
* Returns:
* N/A
*
* Implementation:
* 
* The main system runs on a state machine in a while(1) loop to control the robot
* Before this state machine is run robotSetup() is called to initialise all peripherals
* The main robot state is initialised at IDLE to allow the user (on PC GUI) to input control
*
* The cases are:
* TEST:			***module: test_functions.c/h
*				System test where the robot sends back peripheral data when requested from the PC
*				This may be 1 sample of data or streaming data every 100ms
*				Used to ensure the robot is functioning correctly and the data can be read from the GUI
* MANUAL:		***module: manual_mode.c/h
*				Manual mode allows the user to drive the robot around in real time
*				Again this is called and controlled by the GUI
*				Movement options are move (N, NE, E, SE, S, SW, W, NW) rotate (CW, CCW) at any speed
*				The manualControl function which handles the command is called when it get a new command
*				Charge detector is called to check if the user has docked the robot
* DOCKING:		***module: docking_functions.c/h
*				Executes the ideal docking routine to charge the robot
*				This function returns 0 when complete and changes states to IDLE
* LINE_FOLLOW:	***module: motion_functions.c/h
*				Executes the line follow routine to either charge the robot or just follow a line
*				This function returns 0 when complete and changes states to IDLE
* LIGHT_FOLLOW:	***module: motion_functions.c/h
*				Executes the light follow routine to either charge the robot or just follow a light
* FORMATION:	***module: [WIP]
* CHARGING:		***module: fc_Interface.c/h
*				Checks the robot is still charging and the status of the battery
*				Entered when the robot is docked
*				Charge_info also contains the charging status should other functions require it
* IDLE:			***module: N/A
*				Stops the robot motion by calling mfStopRobot()
*				Blinks LED 3 every 500ms to show externally that robot is in IDLE
*				Entered when other majour blocking functions or states are finished
*				Exitied by PC commands
*
* After the state machine 3 functions are run every loop to check key peripherals
* These are:	commGetNew()			checks and handles incoming commands
*				nfRetrieveData()				updates the robot's navigation structure
*				dodgeObstacle()					executes obstacle avoidance routine
* Note that doegeObstacle() is guarded by 2 flags: obstacleAvoidance enabled and the robot is moving
*
* Improvements:
*
* More functionality incoming (formations, smarter obstacle avoidance, high level error codes etc)
*
*/


int main(void)
{
	robotSetup(); //Set up the system and peripherals
	//Battery voltage stored in sys.power.batteryVoltage
	//Initial main function state is SET IN robot_setup.c (sys.states.mainf) (NOT here)

	camRead();								//Load frame into buffer
	camBufferReadData(0, 57599, data);		//Read data from buffer

	while(1)
	{
		switch (sys.states.mainf)
		{
			case M_TEST: //System Test Mode
			//Entered when test command received from PC
				testManager(&sys); //Interprets test command and executes it
				break;
			
			case M_MANUAL: //User controlled mode
			//Entered when manual movement command received from PC
				if(sys.flags.xbeeNewData) //if there is new data
					manualControl(&sys);
				break;
			
			case M_DOCKING:
			//if battery low or manual docking command sent from PC
				switch(dfDockRobot(&sys))				//Execute docking procedure state machine
				{
					case DS_FINISHED:
						sys.states.mainf = M_CHARGING;	//If finished docking, switch to charging
						break;
						
					case DS_CHRG_NOT_FOUND:
						sys.states.mainf = M_IDLE;		//If charger connection failed
						break;
				}	
				break;
			
			case M_LINE_FOLLOW:
			//Entered when line follow command received from PC
				if(!dfFollowLine(100, &sys))//Line follower will return 0 when complete
					sys.states.mainf = M_IDLE;
				break;
					
			case M_LIGHT_FOLLOW:
			//Entered when light follow command received from PC
				mfTrackLight(50, &sys);
				break;
				
			case M_RANDOM:
				mfRandomMovementGenerator(&sys);
				break;
				
			case M_FORMATION:
			//placeholder
				break;
						
			case M_OBSTACLE_AVOIDANCE:
				//avoid obstacles using proximity sensors
				if(!dodgeObstacle(&sys))//returning 0 means obstacles have been avoided
					sys.states.mainf = sys.states.mainfPrev; //reset the state to what it was
				break;
				
			case M_OBSTACLE_AVOIDANCE_DEMO:
				//will act like a function requiring OA for sake of demo'ing
				dodgeObstacleByFacing(&sys);
				break;
				
			case M_MOVE_TO_POSITION:
				//Move the robot to the position in targetX and targetY, then revert to the previous 
				//state
				if(!mfMoveToPosition(sys.pos.targetX, sys.pos.targetY, 50, 0, 60, &sys))
					sys.states.mainf = sys.states.mainfPrev;
				break;

			case M_CHARGING:
				switch(pfChargeCycleHandler(&sys))
				{
					case CCS_FINISHED:
						sys.states.mainf = sys.states.mainfPrev;	//Charge finished successfully
						break;	
				}
				break;
				
			case M_TEST_ALL:
				//Something
				break;
			
			case M_STARTUP_DELAY:
				//Added this non blocking startup delay to see if it is more friendly.
				//Please set initial state in mainfPrev
				if(!fdelay_ms(sys.startupDelay))
					sys.states.mainf = sys.states.mainfPrev;
				break;
				
			case M_IDLE:					
				mfStopRobot(&sys);
<<<<<<< HEAD
				//camRead();								//Load frame into buffer
				//camBufferReadData(0, 57599, data);		//Read data from buffer
=======
				//CAMERA DEBUG STUFF
				//if(!camBufferWriteFrame())					//Load frame into buffer
				//{
					//camBufferReadWin(0, 220, 311, 40, data, 28800);//Read data from buffer	
				//}		
>>>>>>> e8c8acd7
				if(!fdelay_ms(1000))					//Blink LED 3 in Idle mode
					led3Tog;				
				break;
		}
		
		nfRetrieveNavData(&sys);	//checks if there is new navigation data and updates sys->pos
		
		commGetNew(&sys);			//Checks for and interprets new communications
		
		//commPCStatusUpdate(&sys);	//Updates PC with battery and state (every 5 seconds)
		
		pfPollPower(&sys);			//Poll battery and charging status
		
		sfPollSensors(&sys);		//Poll prox, colour, line 
		
		//check to see if obstacle avoidance is enabled AND the robot is moving
		//if(sys.flags.obaEnabled && sys.flags.obaMoving && sys.states.mainf != M_OBSTACLE_AVOIDANCE)
			//checkForObstacles(&sys); //avoid obstacles using proximity sensors
			
		
	}
}<|MERGE_RESOLUTION|>--- conflicted
+++ resolved
@@ -112,8 +112,14 @@
 	//Battery voltage stored in sys.power.batteryVoltage
 	//Initial main function state is SET IN robot_setup.c (sys.states.mainf) (NOT here)
 
-	camRead();								//Load frame into buffer
-	camBufferReadData(0, 57599, data);		//Read data from buffer
+	//camRead();								//Load frame into buffer
+	//camBufferReadData(0, 57599, data);		//Read data from buffer
+	
+	//CAMERA DEBUG STUFF
+	if(!camBufferWriteFrame())					//Load frame into buffer
+	{
+		camBufferReadWin(0, 220, 311, 40, data, 28800);	//Read data from buffer	
+	}	
 
 	while(1)
 	{
@@ -203,16 +209,13 @@
 				
 			case M_IDLE:					
 				mfStopRobot(&sys);
-<<<<<<< HEAD
-				//camRead();								//Load frame into buffer
-				//camBufferReadData(0, 57599, data);		//Read data from buffer
-=======
+				
 				//CAMERA DEBUG STUFF
 				//if(!camBufferWriteFrame())					//Load frame into buffer
 				//{
 					//camBufferReadWin(0, 220, 311, 40, data, 28800);//Read data from buffer	
 				//}		
->>>>>>> e8c8acd7
+				
 				if(!fdelay_ms(1000))					//Blink LED 3 in Idle mode
 					led3Tog;				
 				break;
