/*
* main.c
*
* Author : et. al
* Created: Unknown
*
* Project Repository: https://github.com/AdamParlane/aut-swarm-robotics
*
* main c file for robot source code for BE (Hons) / BEng Tech Final year industrial project 2017
*
* More Info:
* Atmel SAM 4N Processor Datasheet:http://www.atmel.com/Images/Atmel-11158-32-bit%20Cortex-M4-Microcontroller-SAM4N16-SAM4N8_Datasheet.pdf
* Relevant reference materials or datasheets if applicable
*
* Functions:
* int main(void)
* void setup(void)
*/

//////////////[Includes]////////////////////////////////////////////////////////////////////////////
#include "robot_defines.h"

//////////////[Defines]/////////////////////////////////////////////////////////////////////////////
#define		batteryLow	1

//////////////[Global variables]////////////////////////////////////////////////////////////////////
uint8_t SBtest, SBtest1;
uint16_t DBtest, DBtest1, DBtest2;
struct Position robotPosition;
extern uint8_t checkImuFifo;
uint16_t battVoltage;


//////////////[Functions]///////////////////////////////////////////////////////////////////////////
/*
* Function:
* void setup(void)
*
* The initialisation routine for all hardware in the robot.
*
* Inputs:
* none
*
* Returns:
* none
*
*/
void setup(void);

/*
* Function:
* int main(void)
*
* Overview of robot code execution
*
* Inputs:
* none
*
* Returns:
* N/A
*
* Implementation:
* [[[[[WIP]]]]]
*
* Improvements:
* Yes.
*
*/
int main(void)
{
	//const char streamIntervalFlag = 1;
	setup();
	uint8_t testMode = 0x00;
	char chargeInfo;
	char error; //used for developement to log and watch errors - AP
	//TODO: Adam add error handling with GUI
	//Comms
	struct frame_info frame;
	struct message_info message;
	//Optical
	robotPosition.x = 0;
	robotPosition.y = 0;
	robotPosition.imuYawOffset = 180;	//Ensures that whatever way the robot is facing when powered
										//on is 0 degrees heading.
	struct transmitDataStructure transmitMessage;
	
	robotState = DOCKING;
	
	while(1)
	{
		switch (robotState)
		{
			case TEST:
			if(newDataFlag || streamIntervalFlag)//get the new test data
			{
				testMode = testManager(message, &transmitMessage, &robotPosition);//get the new test data
			}
			if(testMode == STOP_STREAMING)
				robotState = IDLE;
			else if(testMode == SINGLE_SAMPLE)
			{
				robotState = IDLE;
				SendXbeeAPITransmitRequest(COORDINATOR_64,UNKNOWN_16, transmitMessage.Data, transmitMessage.DataSize);  //Send the Message
			}
			else if(streamIntervalFlag && testMode == STREAM_DATA)
			{
				streamIntervalFlag = 0;
				SendXbeeAPITransmitRequest(COORDINATOR_64,UNKNOWN_16, transmitMessage.Data, transmitMessage.DataSize);  //Send the Message
			}
			break;
			
			case TEST_ALL:
				//Place holder for state to test all peripherals at once
			break;
			
			case MANUAL:
				if(newDataFlag)
				manualControl(message);
				chargeInfo = chargeDetector();
				if (chargeInfo == CHARGING)
				{
					previousState = robotState;
					robotState = CHARGING;
				}
				else
					error = chargeInfo;
			break;
			
			case DOCKING:
				//if battery low or manual command set
				dockRobot(&robotPosition);	//Execute docking procedure state machine
			break;
			
			case OBSTACLE_AVOIDANCE:
			//Will execute code to guide robot around obstacles. Type of obstacle avoidance
			//performed will depend on the previous state of the robot, ie docking will want
			//to not move out of the way of other robots so as not to go out of alignment but
			//still stop when the dock has been reached.
			break;
			
			case FORMATION:
			//placeholder
			break;
			
			case CHARGING:
				ledOn1;
				chargeInfo = chargeDetector();
				if(chargeInfo == BATT_CHARGING)
					break;
				else if(chargeInfo == BATT_CHARGED)
				{
					ledOff1;
					robotState = previousState;
				}
				else
				{
					ledOff1;
					error = chargeInfo;
					robotState = MANUAL;
				}
			break;
			
			case IDLE:
				//idle
				stopRobot();
			break;
		}
		
		//This should be in a function in Communications////////////////////////////////////////////
		if(FrameBufferInfoGetFull(&frame) == 0)	//Check for a received XBee Message
		{
			InterpretXbeeAPIFrame(frame); //Interpret the received XBee Message

			if(MessageBufferInfoGetFull(&message) == 0) //Check for a message from the swarm
			{
				InterpretSwarmMessage(message);//Interpret the message
			}
		}
<<<<<<< HEAD
		
		getMouseXY(&robotPosition);
		
=======

		//If ready, will read IMU data. Will be moved to a function when NAVIGATION module is added
		if(checkImuFifo)
		{
			imuReadFifo(&robotPosition);
			checkImuFifo = 0;
			imuGetEulerAngles(&robotPosition);
		}
		////////////////////////////////////////////////////////////////////////////////////////////
		//if(obstacleAvoidanceEnabledFlag)
			//obstacleAvoidanceManager();
>>>>>>> f3752b48
	}
}

/*
* Function:
* void setup(void)
*
* The initialisation routine for all hardware in the robot.
*
* Inputs:
* none
*
* Returns:
* none
*
* Implementation:
* Contains functions which systematically set up each peripheral and hardware device connected to
* the robot's micro controller. Click on a function and press 'Alt + G' to open the file where it
* is kept (if using Atmel Studio)
*
* Improvements:
* Maybe
*
*/
void setup(void)
{
	REG_WDT_MR = WDT_MR_WDDIS; 			//Disable system watchdog timer.

	masterClockInit();					//Initialise the master clock to 100MHz
	pioInit();							//Initialise the PIO controllers
	adcSingleConvInit();				//Initialise ADC for single conversion mode
	battVoltage = fcBatteryVoltage();	//Add to your watch to keep an eye on the battery
	ledInit();							//Initialise the LEDs on the mid board
	motor_init();						//Initialise the motor driver chips
	SPI_Init();							//Initialise SPI for talking with optical sensor
	twi0Init();							//Initialise TWI0 interface
	twi2Init();							//Initialise TWI2 interface
	timer0Init();						//Initialise timer0
	lightSensInit(MUX_LIGHTSENS_R);		//Initialise Right Light/Colour sensor
	lightSensInit(MUX_LIGHTSENS_L);		//Initialise Left Light/Colour sensor
	proxSensInit();						//Initialise proximity sensors
	fcInit();							//Initialise the fast charge chip
	CommunicationSetup();				//Initialise communication system
	imuInit();							//Initialise IMU.
	extIntInit();						//Initialise external interrupts.
	imuDmpInit();						//Initialise DMP system
	mouseInit();						//May require further testing - Adam
#if defined ROBOT_TARGET_V2
	lfInit();							//Initialise line follow sensors. Only on V2.
#endif
	
	delay_ms(2500);						//Stops robot running away while programming
	return;
}<|MERGE_RESOLUTION|>--- conflicted
+++ resolved
@@ -176,11 +176,6 @@
 				InterpretSwarmMessage(message);//Interpret the message
 			}
 		}
-<<<<<<< HEAD
-		
-		getMouseXY(&robotPosition);
-		
-=======
 
 		//If ready, will read IMU data. Will be moved to a function when NAVIGATION module is added
 		if(checkImuFifo)
@@ -192,7 +187,6 @@
 		////////////////////////////////////////////////////////////////////////////////////////////
 		//if(obstacleAvoidanceEnabledFlag)
 			//obstacleAvoidanceManager();
->>>>>>> f3752b48
 	}
 }
 
