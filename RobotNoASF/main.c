--- conflicted
+++ resolved
@@ -204,18 +204,12 @@
 				
 			case M_IDLE:					
 				mfStopRobot(&sys);
-<<<<<<< HEAD
-				//if(!camBufferWriteFrame())					//Load frame into buffer
-				//{
-					//camBufferReadWin(50, 50, 50, 50, data, 28800);//Read data from buffer	
-=======
 				////CAMERA DEBUG STUFF
 				//if(!camBufferWriteFrame())					//Load frame into buffer
 				//{
 					////scanForColour(110, 130, 140, 155, sections);
 					////camBufferReadWin(0,0,311,83,data,25813);
 					//led1Tog;
->>>>>>> 94004bfb
 				//}		
 				if(!fdelay_ms(1000))					//Blink LED 3 in Idle mode
 					led3Tog;				
