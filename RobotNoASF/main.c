/*
* main.c
*
* Author : et. al
* Created: Unknown
*
* Project Repository: https://github.com/wittsend/aut-swarm-robotics
*
* main c file for robot source code for BE (Hons) / BEng Tech Final year industrial project 2017
*
* More Info:
* Atmel SAM 4N Processor Datasheet:http://www.atmel.com/Images/Atmel-11158-32-bit%20Cortex-M4-Microcontroller-SAM4N16-SAM4N8_Datasheet.pdf
* Relevant reference materials or datasheets if applicable
*
* Functions:
* int main(void)
* 
*/

//////////////[Includes]////////////////////////////////////////////////////////////////////////////
#include "robot_setup.h"

#include "Interfaces/pio_interface.h"
#include "Interfaces/timer_interface.h"
#include "Interfaces/motor_driver.h"
///Testing only::////////////////////////////////
//#include "Interfaces/camera_interface.h"       //
//#include "Interfaces/camera_buffer_interface.h"//
/////////////////////////////////////////////////

#include "Functions/power_functions.h"
#include "Functions/docking_functions.h"
#include "Functions/navigation_functions.h"
#include "Functions/manual_mode.h"
#include "Functions/motion_functions.h"
#include "Functions/obstacle_avoidance.h"
#include "Functions/test_functions.h"

//////////////[Global variables]////////////////////////////////////////////////////////////////////
extern RobotGlobalStructure sys;		//System data structure
///TEMP FOR TESTING CAMERA//////////////////////////////////////////////////////////////////////
//uint16_t data[25813];			// 311*83 (w*h) 2 bytes per pixel                             //
////////////////////////////////////////////////////////////////////////////////////////////////

//////////////[Functions]///////////////////////////////////////////////////////////////////////////
/*
* Function:
* int main(void)
*
* Overview of robot code execution
*
* Inputs:
* none
*
* Returns:
* N/A
*
* Implementation:
* 
* The main system runs on a state machine in a while(1) loop to control the robot
* Before this state machine is run robotSetup() is called to initialise all peripherals
* The main robot state is initialised at IDLE to allow the user (on PC GUI) to input control
*
* The cases are:
* TEST:			***module: test_functions.c/h
*				System test where the robot sends back peripheral data when requested from the PC
*				This may be 1 sample of data or streaming data every 100ms
*				Used to ensure the robot is functioning correctly and the data can be read from the GUI
* MANUAL:		***module: manual_mode.c/h
*				Manual mode allows the user to drive the robot around in real time
*				Again this is called and controlled by the GUI
*				Movement options are move (N, NE, E, SE, S, SW, W, NW) rotate (CW, CCW) at any speed
*				The manualControl function which handles the command is called when it get a new command
*				Charge detector is called to check if the user has docked the robot
* DOCKING:		***module: docking_functions.c/h
*				Executes the ideal docking routine to charge the robot
*				This function returns 0 when complete and changes states to IDLE
* LINE_FOLLOW:	***module: motion_functions.c/h
*				Executes the line follow routine to either charge the robot or just follow a line
*				This function returns 0 when complete and changes states to IDLE
* LIGHT_FOLLOW:	***module: motion_functions.c/h
*				Executes the light follow routine to either charge the robot or just follow a light
* FORMATION:	***module: [WIP]
* CHARGING:		***module: fc_Interface.c/h
*				Checks the robot is still charging and the status of the battery
*				Entered when the robot is docked
*				Charge_info also contains the charging status should other functions require it
* IDLE:			***module: N/A
*				Stops the robot motion by calling mfStopRobot()
*				Blinks LED 3 every 500ms to show externally that robot is in IDLE
*				Entered when other majour blocking functions or states are finished
*				Exitied by PC commands
*
* After the state machine 3 functions are run every loop to check key peripherals
* These are:	commGetNew()			checks and handles incoming commands
*				nfRetrieveData()				updates the robot's navigation structure
*				dodgeObstacle()					executes obstacle avoidance routine
* Note that doegeObstacle() is guarded by 2 flags: obstacleAvoidance enabled and the robot is moving
*
* Improvements:
*
* More functionality incoming (formations, smarter obstacle avoidance, high level error codes etc)
*
*/


int main(void)
{
<<<<<<< HEAD
	robotSetup(); //Set up the system and peripherals
	//Battery voltage stored in sys.power.batteryVoltage
	//Initial main function state is SET IN robot_setup.c (sys.states.mainf) (NOT here)
	mfStopRobot(&sys);

=======
>>>>>>> a65e66bc
	FDelayInstance delay;
		
	while(1)
	{
		switch (sys.states.mainf)
		{
			case M_INITIALISATION:
				//Set up the system and peripherals
				sys.states.mainfPrev = M_IDLE;	//Set the state to move to after initialisation.
				robotSetup();
				break;
				
			case M_TEST: //System Test Mode
			//Entered when test command received from PC
				testManager(&sys); //Interprets test command and executes it
				break;
			
			case M_MANUAL: //User controlled mode
			//Entered when manual movement command received from PC
				if(sys.flags.xbeeNewData) //if there is new data
					manualControl(&sys);
				break;
			
			case M_DOCKING_OLD:
			//if battery low or manual docking command sent from PC
				switch(dfDockWithLightSensor(&sys))				//Execute docking procedure state machine
				{
					case DS_FINISHED:
						sys.states.mainf = M_CHARGING;	//If finished docking, switch to charging
						break;
						
					case DS_CHRG_NOT_FOUND:
						sys.states.mainf = M_IDLE;		//If charger connection failed
						break;
				}	
				break;
			
			case M_DOCKING:
				switch(dfDockWithCamera(&sys))
				{
					case DCS_FINISHED:
						sys.states.mainf = M_IDLE;
						break;
				}
				break;
			
			case M_LINE_FOLLOW:
			//Entered when line follow command received from PC
				if(!dfFollowLine(100, &sys))//Line follower will return 0 when complete
					sys.states.mainf = M_IDLE;
				break;
					
			case M_LIGHT_FOLLOW:
			//Entered when light follow command received from PC
				mfTrackLight(50, &sys);
				break;
				
			case M_RANDOM:
				mfRandomMovementGenerator(&sys);
				break;
				
			case M_FORMATION:
			//placeholder
				break;
						
			case M_OBSTACLE_AVOIDANCE:
				//avoid obstacles using proximity sensors
				if(!dodgeObstacle(&sys))//returning 0 means obstacles have been avoided
					sys.states.mainf = sys.states.mainfPrev; //reset the state to what it was
				break;
				
			case M_OBSTACLE_AVOIDANCE_DEMO:
				//will act like a function requiring OA for sake of demo'ing
				dodgeObstacleByFacing(&sys);
				break;
				
			case M_MOVE_TO_POSITION:
				//Move the robot to the relative position in targetX and targetY
				if(!mfMoveToPosition(sys.pos.x + sys.pos.targetX, sys.pos.y + sys.pos.targetY, 50, 0, 60, &sys))
				{
					sys.states.mainf = M_IDLE;
					//sys.states.mainf = sys.states.mainfPrev;
				}
				break;

			case M_ROTATE_TO_FACING:
				if(!mfRotateToHeading(sys.pos.targetHeading, 100, &sys))
				{
					sys.states.mainf = M_IDLE;
					//sys.states.mainf = sys.states.mainfPrev;
				}
				break;

			case M_CHARGING:
				switch(pfChargeCycleHandler(&sys))
				{
					case CCS_FINISHED:
						sys.states.mainf = sys.states.mainfPrev;	//Charge finished successfully
						break;	
				}
				break;
				
			case M_TEST_ALL:
				//Something
				break;
				
			//Calibrates the Gyro and calculates the accelerometer biases
			case M_IMU_CALIBRATION:
				mfStopRobot(&sys);
				//If IMU calibration has finished
				if(!nfCalcAccelerometerBias(&sys))
				{
					sys.states.mainf = sys.states.mainfPrev;
				}
				break;
			
			case M_STARTUP_DELAY:
				//Added this non blocking startup delay that allows sensor data to continue to be
				//updated while the robot is stationary after initialisation
				//Please set initial state in mainfPrev
				//The start up delay is skipped if gyro calibration has been enabled as this
				//introduces a 13 second delay any way.
				if(!fdelay_ms(&delay, sys.startupDelay) || sys.pos.IMU.gyroCalEnabled)
				{
					if(sys.pos.IMU.gyroCalEnabled)
						sys.states.mainf = M_IMU_CALIBRATION;
					else
						sys.states.mainf = sys.states.mainfPrev;
				}
				break;
				
			case M_IDLE:					
				mfStopRobot(&sys);
				if(!fdelay_ms(&delay, 1000))					//Blink LED 3 in Idle mode
				{
					led3Tog;
				}
				break;
		}
		//System tasks are no longer here. They are executed by the SysTick Exception from
		//timer_interface.c. The function is called performSystemTasks()
		
<<<<<<< HEAD
		nfRetrieveNavData(&sys);	//checks if there is new navigation data and updates sys->pos
		
		commGetNew(&sys);			//Checks for and interprets new communications, but does NOT act on them.

		pfPollPower(&sys);			//Poll battery and charging status
		
		sfPollSensors(&sys);		//Poll prox, colour, line 
		
		avoid(&sys);
		
		//check to see if obstacle avoidance is enabled AND the robot is moving
		//if(sys.flags.obaEnabled && sys.flags.obaMoving && sys.states.mainf != M_OBSTACLE_AVOIDANCE)
			//checkForObstacles(&sys); //avoid obstacles using proximity sensors
			
		commPCStatusUpdate(&sys);	//Updates PC with battery and state (every 5 seconds)
=======

		performSystemTasks(&sys);
>>>>>>> a65e66bc
	}
}<|MERGE_RESOLUTION|>--- conflicted
+++ resolved
@@ -106,14 +106,7 @@
 
 int main(void)
 {
-<<<<<<< HEAD
-	robotSetup(); //Set up the system and peripherals
-	//Battery voltage stored in sys.power.batteryVoltage
-	//Initial main function state is SET IN robot_setup.c (sys.states.mainf) (NOT here)
-	mfStopRobot(&sys);
-
-=======
->>>>>>> a65e66bc
+
 	FDelayInstance delay;
 		
 	while(1)
@@ -256,25 +249,6 @@
 		//System tasks are no longer here. They are executed by the SysTick Exception from
 		//timer_interface.c. The function is called performSystemTasks()
 		
-<<<<<<< HEAD
-		nfRetrieveNavData(&sys);	//checks if there is new navigation data and updates sys->pos
-		
-		commGetNew(&sys);			//Checks for and interprets new communications, but does NOT act on them.
-
-		pfPollPower(&sys);			//Poll battery and charging status
-		
-		sfPollSensors(&sys);		//Poll prox, colour, line 
-		
-		avoid(&sys);
-		
-		//check to see if obstacle avoidance is enabled AND the robot is moving
-		//if(sys.flags.obaEnabled && sys.flags.obaMoving && sys.states.mainf != M_OBSTACLE_AVOIDANCE)
-			//checkForObstacles(&sys); //avoid obstacles using proximity sensors
-			
-		commPCStatusUpdate(&sys);	//Updates PC with battery and state (every 5 seconds)
-=======
-
 		performSystemTasks(&sys);
->>>>>>> a65e66bc
 	}
 }