--- conflicted
+++ resolved
@@ -103,18 +103,14 @@
 int main(void)
 {
 	robotSetup(); //Set up the system and peripherals
-<<<<<<< HEAD
+
 	//Battery voltage stored in sys.power.batteryVoltage
 	//Initial main function state is SET IN robot_setup.c (sys.states.mainf) (NOT here)
-	float lineHeading = 0;
 	uint8_t obstacleFlag = 0;
 	sys.flags.obaEnabled = 1;
 	sys.states.mainf = M_OBSTACLE_AVOIDANCE_DEMO;
 	sys.flags.obaMoving	= 1;
-	//delay_ms(5000);
-=======
-	//////    all sys structure initialisation is done in robot_setup.c (NOT here)   //////
->>>>>>> 7f7b29af
+
 	while(1)
 	{
 		switch (sys.states.mainf)
@@ -160,10 +156,7 @@
 				break;
 				
 			case M_FORMATION:
-<<<<<<< HEAD
 			//placeholder
-=======
->>>>>>> 7f7b29af
 				break;
 						
 			case M_OBSTACLE_AVOIDANCE:
