/*
* main.c
*
* Author : et. al
* Created: Unknown
*
* Project Repository: https://github.com/AdamParlane/aut-swarm-robotics
*
* main c file for robot source code for BE (Hons) / BEng Tech Final year industrial project 2017
*
* More Info:
* Atmel SAM 4N Processor Datasheet:http://www.atmel.com/Images/Atmel-11158-32-bit%20Cortex-M4-Microcontroller-SAM4N16-SAM4N8_Datasheet.pdf
* Relevant reference materials or datasheets if applicable
*
* Functions:
* int main(void)
* void setup(void)
*/

///////////////Includes/////////////////////////////////////////////////////////////////////////////
#include "robot_defines.h"

///////////////Defines//////////////////////////////////////////////////////////////////////////////
#define		batteryLow	1

///////////////Global variables/////////////////////////////////////////////////////////////////////
uint8_t SBtest, SBtest1;
uint16_t DBtest, DBtest1, DBtest2;
struct Position robotPosition;
extern uint8_t checkImuFifo;
uint16_t battVoltage;


///////////////Functions////////////////////////////////////////////////////////////////////////////
/*
* Function:
* void setup(void)
*
* The initialisation routine for all hardware in the robot.
*
* Inputs:
* none
*
* Returns:
* none
*
*/
void setup(void);

/*
* Function:
* int main(void)
*
* Overview of robot code execution
*
* Inputs:
* none
*
* Returns:
* N/A
*
* Implementation:
* [[[[[WIP]]]]]
*
* Improvements:
* Yes.
*
*/
int main(void)
{
	//const char streamIntervalFlag = 1;
	setup();
	uint8_t testMode = 0x00;
<<<<<<< HEAD
=======

>>>>>>> f072994a
	char chargeInfo;
	char error; //used for developement to log and watch errors - AP
	//TODO: Adam add error handling with GUI
	//Comms
	struct frame_info frame;
	struct message_info message;
	//Optical
	robotPosition.x = 0;
	robotPosition.y = 0;
	robotPosition.imuYawOffset = 180;	//Ensures that whatever way the robot is facing when powered
										//on is 0 degrees heading.
	struct transmitDataStructure transmitMessage;
	
<<<<<<< HEAD
	robotState = DOCKING;
	
=======
	robotState = IDLE;

>>>>>>> f072994a
	while(1)
	{
		switch (robotState)
		{
			case TEST:
			if(newDataFlag || streamIntervalFlag)//get the new test data
			{
				testMode = testManager(message, &transmitMessage, &robotPosition);//get the new test data
			}
			if(testMode == STOP_STREAMING)
				robotState = IDLE;
			else if(testMode == SINGLE_SAMPLE)
			{
				robotState = IDLE;
				SendXbeeAPITransmitRequest(COORDINATOR_64,UNKNOWN_16, transmitMessage.Data, transmitMessage.DataSize);  //Send the Message
			}
			else if(streamIntervalFlag && testMode == STREAM_DATA)
			{
				streamIntervalFlag = 0;
				SendXbeeAPITransmitRequest(COORDINATOR_64,UNKNOWN_16, transmitMessage.Data, transmitMessage.DataSize);  //Send the Message
			}
			break;
			
			case TEST_ALL:
				//Place holder for state to test all peripherals at once
			break;
			
			case MANUAL:
				if(newDataFlag)
				manualControl(message);
				chargeInfo = chargeDetector();
				if (chargeInfo == CHARGING)
				{
					previousState = robotState;
					robotState = CHARGING;
				}
				else
					error = chargeInfo;
			break;
			
			case DOCKING:
				//if battery low or manual command set
				dockRobot(&robotPosition);
			break;
			
			case OBSTACLE_AVOIDANCE:
			//Will execute code to guide robot around obstacles. Type of obstacle avoidance
			//performed will depend on the previous state of the robot, ie docking will want
			//to not move out of the way of other robots so as not to go out of alignment but
			//still stop when the dock has been reached.
			break;
			
			case FORMATION:
			//placeholder
			break;
			
			case CHARGING:
				ledOn1;
				chargeInfo = chargeDetector();
				if(chargeInfo == BATT_CHARGING)
					break;
				else if(chargeInfo == BATT_CHARGED)
				{
					ledOff1;
					robotState = previousState;
				}
				else
				{
					ledOff1;
					error = chargeInfo;
					robotState = MANUAL;
				}
			break;
			
			case IDLE:
				//idle
				stopRobot();
			break;
		}
		
		if(FrameBufferInfoGetFull(&frame) == 0)	//Check for a received XBee Message
		{
			InterpretXbeeAPIFrame(frame); //Interpret the received XBee Message

			if(MessageBufferInfoGetFull(&message) == 0) //Check for a message from the swarm
			{
				InterpretSwarmMessage(message);//Interpret the message
			}
		}

		//If ready, will read IMU data. Will be moved to a function when NAVIGATION module is added
		if(checkImuFifo)
		{
			imuReadFifo(&robotPosition);
			checkImuFifo = 0;
			imuGetEulerAngles(&robotPosition);
		}
		//if(obstacleAvoidanceEnabledFlag)
			//obstacleAvoidanceManager();
	}
}

/*
* Function:
* void setup(void)
*
* The initialisation routine for all hardware in the robot.
*
* Inputs:
* none
*
* Returns:
* none
*
* Implementation:
* Contains functions which systematically set up each peripheral and hardware device connected to
* the robot's micro controller. Click on a function and press 'Alt + G' to open the file where it
* is kept (if using Atmel Studio)
*
* Improvements:
* Maybe
*
*/
void setup(void)
{
	REG_WDT_MR = WDT_MR_WDDIS; 			//Disable system watchdog timer.

	masterClockInit();					//Initialise the master clock to 100MHz
	pioInit();							//Initialise the PIO controllers
	adcSingleConvInit();				//Initialise ADC for single conversion mode
	battVoltage = fcBatteryVoltage();	//Add to your watch to keep an eye on the battery
	ledInit();							//Initialise the LEDs on the mid board
	motor_init();						//Initialise the motor driver chips
	SPI_Init();							//Initialise SPI for talking with optical sensor
	twi0Init();							//Initialise TWI0 interface
	twi2Init();							//Initialise TWI2 interface
	timer0Init();						//Initialise timer0
	lightSensInit(MUX_LIGHTSENS_R);		//Initialise Right Light/Colour sensor
	lightSensInit(MUX_LIGHTSENS_L);		//Initialise Left Light/Colour sensor
	proxSensInit(MUX_PROXSENS_A);		//Initialise proximity sensor on panel A
	proxSensInit(MUX_PROXSENS_B);		//Initialise proximity sensor on panel B
	proxSensInit(MUX_PROXSENS_C);		//Initialise proximity sensor on panel C
	proxSensInit(MUX_PROXSENS_D);		//Initialise proximity sensor on panel D
	proxSensInit(MUX_PROXSENS_E);		//Initialise proximity sensor on panel E
	proxSensInit(MUX_PROXSENS_F);		//Initialise proximity sensor on panel F
	fcInit();							//Initialise the fast charge chip
	CommunicationSetup();				//Initialise communication system
	imuInit();							//Initialise IMU.
	extIntInit();						//Initialise external interrupts.
	imuDmpInit();						//Initialise DMP system
	mouseInit();						//May require further testing - Adam
#if defined ROBOT_TARGET_V2
	lfInit();							//Initialise line follow sensors. Only on V2.
#endif
	
	delay_ms(2500);
	return;
}<|MERGE_RESOLUTION|>--- conflicted
+++ resolved
@@ -71,10 +71,6 @@
 	//const char streamIntervalFlag = 1;
 	setup();
 	uint8_t testMode = 0x00;
-<<<<<<< HEAD
-=======
-
->>>>>>> f072994a
 	char chargeInfo;
 	char error; //used for developement to log and watch errors - AP
 	//TODO: Adam add error handling with GUI
@@ -88,13 +84,8 @@
 										//on is 0 degrees heading.
 	struct transmitDataStructure transmitMessage;
 	
-<<<<<<< HEAD
 	robotState = DOCKING;
 	
-=======
-	robotState = IDLE;
-
->>>>>>> f072994a
 	while(1)
 	{
 		switch (robotState)
