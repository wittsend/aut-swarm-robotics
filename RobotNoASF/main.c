/*
* main.c
*
* Author : et. al
* Created: Unknown
*
* Project Repository: https://github.com/AdamParlane/aut-swarm-robotics
*
* main c file for robot source code for BE (Hons) / BEng Tech Final year industrial project 2017
*
* More Info:
* Atmel SAM 4N Processor Datasheet:http://www.atmel.com/Images/Atmel-11158-32-bit%20Cortex-M4-Microcontroller-SAM4N16-SAM4N8_Datasheet.pdf
* Relevant reference materials or datasheets if applicable
*
* Functions:
* int main(void)
* 
*/

//////////////[Includes]////////////////////////////////////////////////////////////////////////////
#include "robot_setup.h"

//////////////[Defines]/////////////////////////////////////////////////////////////////////////////

//////////////[Global variables]////////////////////////////////////////////////////////////////////
uint8_t SBtest, SBtest1;
uint16_t DBtest, DBtest1, DBtest2;
uint16_t battVoltage;					//Stores battery voltage on start up
extern struct Position robotPosition;	//Passed to docking functions and test functions

//////////////[Functions]///////////////////////////////////////////////////////////////////////////
/*
* Function:
* int main(void)
*
* Overview of robot code execution
*
* Inputs:
* none
*
* Returns:
* N/A
*
* Implementation:
* [[[[[WIP]]]]]
*
* Improvements:
* Yes.
*
*/
int main(void)
{
	robotSetup();
	battVoltage = fcBatteryVoltage();	//Add to your watch to keep an eye on the battery
	uint8_t testMode = 0x00;
	aim = 180; 
	aimSpeed = 50;
	movingFlag = 1; //keeps track of whether robot should / shouldnt be moving
	char chargeInfo;
<<<<<<< HEAD
			short interruptStatus = 0;
	char error; //used for developement to log and watch errors - AP
=======
	char error; //used for development to log and watch errors - AP
>>>>>>> 55f671ab
	struct frame_info frame; //Xbee API frame
	struct message_info message; //Incoming message with XBee metadata removed
	struct transmitDataStructure transmitMessage; //struct to transmit to PC
	srand(streamDelayCounter);		//Seed rand() to give unique random numbers
	mainRobotState = IDLE;
	while(1)
	{
		switch (mainRobotState)
		{
			case TEST:
				if(newDataFlag || streamIntervalFlag)//get the new test data
				{
					//get the new test data
					testMode = testManager(message, &transmitMessage, &robotPosition);
				}
				if(testMode == STOP_STREAMING)
					mainRobotState = IDLE;
				else if(testMode == SINGLE_SAMPLE)
				{
					mainRobotState = IDLE;
					SendXbeeAPITransmitRequest(COORDINATOR_64,UNKNOWN_16, transmitMessage.Data, 
												transmitMessage.DataSize);  //Send the Message
				}
				else if(streamIntervalFlag && testMode == STREAM_DATA)
				{
					streamIntervalFlag = 0;
					SendXbeeAPITransmitRequest(COORDINATOR_64,UNKNOWN_16, transmitMessage.Data,
												transmitMessage.DataSize);  //Send the Message
				}
			break;
			
			case TEST_ALL:
				//Not tested
				testAll(&transmitMessage);
			break;
			
			case MANUAL:
				if(newDataFlag)
					manualControl(message);
				chargeInfo = chargeDetector();
				if (chargeInfo == BATT_CHARGING)
				{
					mainRobotStatePrev = mainRobotState;
					mainRobotState = CHARGING;
				}
				else
					error = chargeInfo;
			break;
			
			case DOCKING:
				//if battery low or manual command set
				if(!dfDockRobot(&robotPosition))	//Execute docking procedure state machine
					mainRobotState = IDLE;			//If finished docking, go IDLE
			break;
				
			case FORMATION:
			//placeholder
			break;
			
			case CHARGING:
				if(!fdelay_ms(500))					//Blink LED in charge mode
					led1Tog;
				chargeInfo = chargeDetector();
				if(chargeInfo == BATT_CHARGING)
					break;
				else if(chargeInfo == BATT_CHARGED)
					mainRobotState = mainRobotStatePrev;
				else
					mainRobotState = MANUAL;
			break;
			
			case IDLE:
<<<<<<< HEAD
				//idle
				stopRobot();
				//if(!fdelay_ms(500))					//Blink LED in Idle mode
				//{
					//led2Tog;
					//led3Tog;	
				//}
						//mpu_get_int_status(&interruptStatus);
=======
				//idle				
				//stopRobot();
				//dodgeObstacle(aim, aimSpeed);
				//moveRobot(-90, 50);
				//rearMotorDrive(50);
				if(!fdelay_ms(500))					//Blink LED in Idle mode
				{
					led2Tog;
					led3Tog;	
				}
>>>>>>> 55f671ab
			break;
		}
		
		//State independent function calls go here. Important regular system tasks like reading from
		//the communications port or from the navigation sensors.
		getNewCommunications(&frame, &message);
		nfRetrieveNavData();
		if(obstacleAvoidanceEnabledFlag && movingFlag)
			dodgeObstacle(aim, aimSpeed);
	}
}<|MERGE_RESOLUTION|>--- conflicted
+++ resolved
@@ -57,12 +57,8 @@
 	aimSpeed = 50;
 	movingFlag = 1; //keeps track of whether robot should / shouldnt be moving
 	char chargeInfo;
-<<<<<<< HEAD
 			short interruptStatus = 0;
 	char error; //used for developement to log and watch errors - AP
-=======
-	char error; //used for development to log and watch errors - AP
->>>>>>> 55f671ab
 	struct frame_info frame; //Xbee API frame
 	struct message_info message; //Incoming message with XBee metadata removed
 	struct transmitDataStructure transmitMessage; //struct to transmit to PC
@@ -135,27 +131,12 @@
 			break;
 			
 			case IDLE:
-<<<<<<< HEAD
-				//idle
 				stopRobot();
-				//if(!fdelay_ms(500))					//Blink LED in Idle mode
-				//{
-					//led2Tog;
-					//led3Tog;	
-				//}
-						//mpu_get_int_status(&interruptStatus);
-=======
-				//idle				
-				//stopRobot();
-				//dodgeObstacle(aim, aimSpeed);
-				//moveRobot(-90, 50);
-				//rearMotorDrive(50);
 				if(!fdelay_ms(500))					//Blink LED in Idle mode
 				{
 					led2Tog;
 					led3Tog;	
 				}
->>>>>>> 55f671ab
 			break;
 		}
 		
