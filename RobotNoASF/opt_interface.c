/*
* optInterface.c
*
* Author : Adam Parlane (adam.parlane@outlook.com) Github: AdamParlane
* Created: 15/04/2017 3:31:20 PM
* 
* Project Repository: https://github.com/AdamParlane/aut-swarm-robotics
*
* SPI driver for optical mouse sensor ADNS-7530 used for navigation
* in the 2017 swarm robotics project for Mark Beckerleg, AUT
*
* Mouse Sensor Datasheet: //http://www.pixart.com.tw/upload/ADNS-7530%20DS_S_V1.0_20130514110834.pdf
*
* Contains the following functions: 
* void SPI_Write(char writeAddress, char spiData);
* char SPI_Read(char readAddress);
* void SPI_Init(void);
* void mouseInit(void);
* int mouseTestBasic(void);
* void Get_Mouse_XY(struct Position *mousePos);
* void delay (void);
*
* Functionality of each function is explained before each function
* This .c file should be paired with optInterface.h
*
*/ 

#include "spi.h"
#include "sam.h"
#include <math.h>
#include "opt_interface.h"


<<<<<<< HEAD
=======
/*
* Function: void SPI_Init(void)
*
* Initializes the SPI to communicate with the optical mouse sensor
*
* No input or return values
*
* Implementation:
* Enable clock access to SPI using REG_PMC
* Disable SPI write protect by unlocking with SPI write protect key
* Reset the SPI software
* Setup I/O pins:
*	MISO PA12
*	MOSI PA13
*	SCLK PA14
*	Chip Select (Active Low) PB14
* Put the micro in SPI master mode using the SPI_MR register
* Set salve to PB14
* Set CPOL = 1, 500k baud rate and a 6us timeout in CSR1
*
* NOTE that the current spi.h library for the ATSAM4N8C has a mistake
* The chip select register has only 1 address when there are 4 CSRs (0-3)
* To fix this
*	#define REG_SPI_CSR1                  (0x40008034U) //< \brief (SPI) Chip Select Register 
*	should be added to the upper part of the defines and
*   #define REG_SPI_CSR1 (*(__IO uint32_t*)0x40008034U) /< \brief (SPI) Chip Select Register 
*	should be added to the lower part of the defines
* This will correctly declare the address for the CSR1 register
* In this Swarm robotics project this is already handled by the included spi.h header file
* If this was not included it either needs to be added or the host PC version of spi.h for the SAM4N8C needs to be updated
*
*/
>>>>>>> 6babb2a8
void SPI_Init(void)
{
	REG_PMC_PCER0 |= PMC_PCER0_PID21;		//Enable clock access to SPI
	REG_SPI_WPMR |= (SPI_KEY<<8);
	REG_SPI_WPMR &= ~(1<<0);				//Disable SPI write protect
	
	REG_SPI_CR |= SPI_CR_SWRST;				//Software reset
	//Give control of MOSI, MISO & SCLK pins to SPI
	REG_PIOA_PDR |= PIO_PDR_P12;			//Give control of MISO to SPI
	REG_PIOA_PDR |= PIO_PDR_P13;			//Give control of MOSI to SPI
	REG_PIOA_PDR |= PIO_PDR_P14;			//Give control of SCLK to SPI
	REG_PIOB_PER |= (1<<14);				//Enable PIO control of PB14
	REG_PIOB_OER |= (1<<14);				//Set PB14 as output
	REG_SPI_CR |= SPI_CR_SPIEN; 	
	//REG_PIOB_PDR |= PIO_PDR_P14; //Give control of NPCS1 (on PB14/Pin 99) to SPI
	REG_SPI_MR |= SPI_MR_MSTR;				//SPI in Master Mode
	REG_SPI_MR &= ~SPI_MR_PS;				//set fixed peripheral select(peripheral chosen in SP_MR.PCS instead of SPI_THR.PCS)
	REG_SPI_MR |= SPI_MR_PCS(0b1101); //set slave to NPCS1 (only works while SPI_MR_PS = 0)	
	REG_SPI_CSR1 |= (1<<0) | (0xF0<<8) | (0x17<<24); // CPOL=1, 500k baud (2us period), 6us DLYBCT
}

/*
* Function: void mouseInit(void)
*
* Initializes the mouse sensor using SPI as per the data sheet
*
* No input or return values
*
* Implementation:
* Primarily involves writing values to reserved registers as instructed
* Firstly the chip select (active low) is driven high then low to select the chip
* Power up reset command is set
* Observation register is cleared
* Observation Register is read to ensure bits 0-3 have been set
* Several reserved registers are written to
* Laser Current is set to full with range of 4-10mA, inverse of laser current must also be set 
*
*/
void mouseInit(void)
{
	char tempObs, temp02, temp03, temp04, temp05; //temporary variables used to read the observation register on mouse startup
	
	//Reset SPI Port
	REG_PIOB_SODR |= (1<<14);				//Drive NCS High	
	REG_PIOB_CODR |= (1<<14);				//Drive NCS Low
	
	//initialize mouse sensor
	SPI_Write(OPT_PWR_UP_RESET, 0x5A);		//Power Up Reset
	delay();
	SPI_Write(OPT_OBSERVATION, 0x00);		//clear observation register
	delay();								//wait at least 1 frame
	tempObs = SPI_Read(OPT_OBSERVATION);	//read observation register to check all bits 0-3 are set	
	while((tempObs & 0x0F) != 0x0F)			//check if bits 0-3 have been set
	{
		tempObs = SPI_Read(OPT_OBSERVATION);
		delay();
	}
	temp02 = SPI_Read(OPT_MOTION);
	temp03 = SPI_Read(OPT_DELTA_X_L);
	temp04 = SPI_Read(OPT_DELTA_Y_L);
	temp05 = SPI_Read(OPT_DELTA_XY_H);
	SPI_Write(0x3C, 0x27);					//reserved 
	SPI_Write(0x22, 0x0A);					//reserved 
	SPI_Write(0x21, 0x01);					//reserved 
	SPI_Write(0x3C, 0x32);					//reserved 
	SPI_Write(0x23, 0x20);					//reserved 
	SPI_Write(0x3C, 0x05);					//reserved 
	SPI_Write(0x37, 0xB9);					//reserved 
	SPI_Write(OPT_LSRPWR_CFG0, 0xFF);		//set laser current to full
	SPI_Write(OPT_LSRPWR_CFG1, 0x00);		//complement of set laser current to full so that it works
	SPI_Write(OPT_LASER_CTRL0, 0xC0);		//set laser current range to 4-10mA
	SPI_Write(OPT_LASER_CTRL1, 0x00);		//complement of set laser current range to 4-10mA so that it works
	delay();								//allow everything to settle after being initialized
}

/*
* Function: void getMouseXY(struct Position*)
*
* Reads the deltaX and deltaY from the mouse sensor
* Writes the received deltaX and deltaY into the position structure using pointers
* 
* Input is a pointer to the position structure instance
* 
* No return value
*
* Implementation:
* Reads the motion register (0x02) to check if motion has been detected since last reading
* If motion has occurred read the delta x and y registers
* dx and dy are 12 bit values and therefore take up 1.5 registers each
* the top 4 bits of each value share a register
* the lowest 8 bit values are read directly
* the top register is read and then split into its x and y components
* this is then combined with the lower values and given the correct sign (using 2s complement)
* before being written to the opticaldx and opticaldy members of the position structure
*
*/
void getMouseXY(struct Position *mousePos)
{
	int Xtemp = 0, Ytemp = 0;
	char topX, topY, data2, data3, data4, data5;
	data2 = SPI_Read(OPT_OBSERVATION);
	if(data2 & (1<<7))
	{
		data3 = SPI_Read(OPT_DELTA_X_L);	//delta x low
		data4 = SPI_Read(OPT_DELTA_Y_L);	//delta y low
		data5 = SPI_Read(OPT_DELTA_XY_H);	//delta xy high
		topX = (data5 & (0xF0)) >> 4;		//only read the 4 MSB of data5
		topY = data5 & (0x0F);				//only read the 4 LSB of data5
		Xtemp = data3 | (topX << 8);
		Ytemp = data4 | (topY << 8);
		if(Xtemp & (1<<12))					//if MSB of X is set (for 2s complement)
		{
			Xtemp -= 4096;
		}
		mousePos->opticaldx = Xtemp * RESOLUTION;
		if(Ytemp & (1<<12))					//if MSB of Y is set (for 2s complement)
		{
			Ytemp -= 4096;
		}
		mousePos->opticaldy = Ytemp * RESOLUTION;
	}
}

/*
* Function: char mouseTestBasic(void)
*
* Tests the mouse sensor by checking that it returns the correct values
* from information registers
* This will only conclude that the mouse is initialized and communicating correctly
* To check measurements use mouseTestAdvanced which will retrieve measurements
*
* Expected values are as below:
* Product ID			0x31
* Inverse Product ID	0xCE
* Revision ID			0x03
* Inverse Revision ID	0xFC
*
* Returns 1 if all values were correct
* Returns 0 if any value was incorrect, this indicates a problem with the mouse or communication with the mouse
*
* Implementation:
* Uses SPI_Read to read all 4 registers
* Compares the returned values with the expected values
* Returns either 1 (all match) or 0 (at least 1 didn't match)
*
*/
char mouseTestBasic(void)
{
	char prodID, invsProdID, revID, invsRevID;
	prodID = SPI_Read(OPT_PRODUCT_ID);		//should be 0x31
	invsProdID = SPI_Read(OPT_INVS_PROD_ID);//should be 0xCE
	revID = SPI_Read(OPT_REVISION_ID);		//should be 0x03
	invsRevID = SPI_Read(OPT_INVS_REV_ID);	//should be 0xFC
	if(prodID == 0x31 && invsProdID == 0xCE && revID == 0x03 && invsRevID == 0xFE)
		return 1;
	else
		return 0;
}

/*
* Function: void SPI_Write(char, char)
*
* Simple function to write to the SPI
* 1st Argument is the address (char) of the peripheral to write to
* In this program this is exclusively a register on the mouse sensor
* 2nd Argument is the data (char) to be written to the register in argument 1
*
* No return value
*
* Implementation:
* Waits for the transmit data register empty flag to be set
* Loads the Transmit data register with the address of the register to be written to, bit 7 is 1 to indicate writing
* Waits for the transmit data register empty flag to be set
* Loads the Transmit data register with the data to written
*
*/
void SPI_Write(char writeAddress, char spiData)
{
	while(!(REG_SPI_SR & SPI_SR_TDRE));		//Wait for address to move out of TDR
	REG_SPI_TDR |= (writeAddress |= (1<<7));//Load TDR with peripheral register to be written to. Puts 1 into bit 7 to indicates writing to register
	//wait for received data to be ready to be read
	while(!(REG_SPI_SR & SPI_SR_TDRE));		//Wait for address to move out of TDR
	REG_SPI_TDR |= spiData;					//Load data to be sent
}


/*
* Function: char SPI_Read(char)
*
* Simple function to read the SPI
* Argument is the address of the peripheral to read from
* In this program this is exclusively a register on the mouse sensor
* 
* Returns a char with the data from the requested register
*
* Implementation:
* Reads the receivied data register to ensure there is no data to be read
* Loads the Transmit data register with the address of the register to be read
* Reads the return data once the received flag is set and discards it
* This first bit of data will be incorrect due to the way SPI pushes data from the slave to master
* Repeat the process
* When the flag is set the received data register will contain the desired data
* 
*/
char SPI_Read(char readAddress)
{
	char data;
	data = REG_SPI_RDR;						//Read the RDR to ensure that the RDRF flag is reset.
	REG_SPI_TDR |= (readAddress);			//Load TDR with peripheral register to be read from. 0  in bit 7 which indicates a reading operation.
	while(!(REG_SPI_SR & (1<<0)));			//Wait for first RDRF flag.
	data = REG_SPI_RDR;						//First lot of data which will be incorrect. Its only being read to reset the RDRF flag.
	REG_SPI_TDR |= (readAddress);			//Load TDR again.
	while(!(REG_SPI_SR & (1<<0)));			//Wait for second RDRF flag.
	data = REG_SPI_RDR;						//Read the correct data
	return data;
}


/*
* Function: void delay(void)
*
* Simple Delay using a for loop called throughout the mouse sensor setup
* To meet mouseInit timing requirements
* Delay is 1/CLK(MHz) * 65535
* 
* This program uses a 100MHz Clock making the delay approx 0.66ms
* 
* No return value
*/
void delay (void)
{
	for (volatile uint16_t i=0; i<65535; i++)
	{
		
	}
}<|MERGE_RESOLUTION|>--- conflicted
+++ resolved
@@ -31,8 +31,6 @@
 #include "opt_interface.h"
 
 
-<<<<<<< HEAD
-=======
 /*
 * Function: void SPI_Init(void)
 *
@@ -65,7 +63,6 @@
 * If this was not included it either needs to be added or the host PC version of spi.h for the SAM4N8C needs to be updated
 *
 */
->>>>>>> 6babb2a8
 void SPI_Init(void)
 {
 	REG_PMC_PCER0 |= PMC_PCER0_PID21;		//Enable clock access to SPI
