/*
* robot_setup.c
*
* Author : Adam Parlane, Matthew Witt
* Created: 6/7/2017
*
* Project Repository: https://github.com/AdamParlane/aut-swarm-robotics
*
* Contains general/miscellaneous  functions
*
* More Info:
* Atmel SAM 4N Processor Datasheet:http://www.atmel.com/Images/Atmel-11158-32-bit%20Cortex-M4-Microcontroller-SAM4N16-SAM4N8_Datasheet.pdf
*
* Functions:
* void masterClockInit(void)
* uint8_t waitForFlag(const volatile uint32_t *regAddr, uint32_t regMask, uint16_t timeOutMs)
* int32_t capToRangeInt(int32_t valueToCap, int32_t minimumVal, int32_t maximumVal)
* uint32_t capToRangeUint(uint32_t valueToCap, uint32_t minimumVal, uint32_t maximumVal)
* float capToRangeFlt(float valueToCap, float minimumVal, float maximumVal)
*
*/

//////////////[Includes]////////////////////////////////////////////////////////////////////////////
#include "robot_setup.h"
#include "Interfaces/adc_interface.h"
#include "Interfaces/external_interrupt.h"
#include "Interfaces/fc_interface.h"
#include "Interfaces/imu_interface.h"
#include "Interfaces/light_sens_interface.h"
#include "Interfaces/line_sens_interface.h"
#include "Interfaces/motor_driver.h"
#include "Interfaces/opt_interface.h"
#include "Interfaces/pio_interface.h"
#include "Interfaces/prox_sens_interface.h"
#include "Interfaces/rgbled_driver.h"
#include "Interfaces/timer_interface.h"
#include "Interfaces/twimux_interface.h"
#include "Interfaces/uart_interface.h"
#include "Interfaces/xbee_driver.h"

#include <stdlib.h>				//srand()

//////////////[Global variables]////////////////////////////////////////////////////////////////////


//////////////[Global variables]////////////////////////////////////////////////////////////////////
/*Global Data Structure Initialisation. These are the initial settings for the robot
Current Layout Tree:
--------------------
+sys
	+flags
		+xbeeNewData
		+imuCheckFifo
		+obaMoving
		+obaEnabled
	+states
		+mainf
		+mainfPrev
		+docking
		+chargeCycle
		+followLine
		+scanBrightest
		+moveHeadingDistance
	+pos
		+Optical
			+dx
			+dy
			+heading
			+speed
		+IMU
			+qw
			+qx
			+qy
			+qz
			+accelX
			+accelY
			+gyroX
			+gyroY
			+gyroZ
			+pitch
			+roll
			+yaw
		+x
		+y
		+heading
		+facing
		+facingOffset
		+timeStamp	
		+deltaTime
		+systemTimeStamp
		+targetHeading
		+targetSpeed
	+timeStamp
*/
RobotGlobalStructure sys =
{
	//System flags
	.flags =
	{
		.xbeeNewData				= 0,
		.imuCheckFifo				= 0,
		.obaMoving					= 0,
		.obaEnabled					= 0
	},
	
	//System States
	.states =
	{
		.mainf						= M_IDLE,
		.mainfPrev					= M_IDLE,
		.docking					= DS_START,
		.chargeCycle				= CCS_CHECK_POWER,
		.followLine					= FLS_FIRST_CONTACT,
		.scanBrightest				= SBS_FUNCTION_INIT,
		.moveHeadingDistance		= MHD_START
	},
	
	//Communications
	.comms =
	{
		.pollEnabled				= 1,
		.twi2SlavePollEnabled		= 1,
		.pollInterval				= 0,
		.testModeStreamInterval		= 100
	},
	
	//Sensor polling setup
	.sensors =
	{
		.line =
		{
			.pollEnabled			= 1,
			.pollInterval			= 40
		},
		
		.colour =
		{
			.pollEnabled			= 0,//0x03,		//Bitmask to enable specific sensors.
			.pollInterval			= 40,
			.getHSV					= 1
		},
		
		.prox =
		{
			.errorCount				= 0,
<<<<<<< HEAD
			.pollEnabled			= 0,//0x3F,		//Bitmask to enable specific sensors
=======
			.pollEnabled			= 0x00,		//Bitmask to enable specific sensors
>>>>>>> 35a8efea
			.pollInterval			= 40
		}
	},
	
	//Robot PositionGroup
	.pos =
	{
		.x							= 0,		//Resets robot position
		.y							= 0,		//Resets robot position
		.heading					= 0.0,		//Reset heading
		.facingOffset				= 180,		//Ensures that whatever way the robot is facing when
												//powered on is 0 degrees heading.
		.targetHeading				= 0,		//Default heading is 0 degrees
		.targetSpeed				= 50,		//Default speed is 50%
		.IMU =
		{
			.pollEnabled			= 1,		//Enable IMU polling
			.gyroCalEnabled			= 0			//Enables gyro calibration at start up. Takes 8sec,
												//so best to disable while debugging
		},
		.Optical =
		{
			.pollEnabled			= 1,			//Enable Optical Polling
			.pollInterval			= 0
		}
	},
	
	//Power/Battery/Charge
	.power =
	{
		.batteryDockingVoltage		= 3550,		//Battery voltage at which its time to find charger
		.batteryMaxVoltage			= 3900,		//Maximum battery voltage (full charge)
		.batteryMinVoltage			= 3300,		//Dead flat battery voltage
		.fcChipFaultFlag			= 0,		//Fast charge fault flag
		.pollBatteryEnabled			= 1,		//Battery polling enabled
		.pollChargingStateEnabled	= 0,		//Charge status polling disabled
		.pollChargingStateInterval	= 100,		//Poll charging status as fast as possible
		.pollBatteryInterval		= 30000,	//Poll battery every thirty seconds
		.chargeWatchDogEnabled		= 0,		//Watchdog enabled
		.chargeWatchDogInterval		= 1000		//How often to send watchdog pulse to FC chip
	},
	
	.timeStamp = 0								//millisecs since power on
};

//////////////[Functions]///////////////////////////////////////////////////////////////////////////
/*
* Function:
* void robotSetup(void)
*
* The initialisation routine for all hardware in the robot.
*
* Inputs:
* none
*
* Returns:
* none
*
* Implementation:
* Contains functions which systematically set up each peripheral and hardware device connected to
* the robot's micro controller. Click on a function and press 'Alt + G' to open the file where it
* is kept (if using Atmel Studio)
*
* Improvements:
* Maybe
*
*/
void robotSetup(void)
{
	REG_WDT_MR = WDT_MR_WDDIS; 			//Disable system watchdog timer.

	masterClockInit();					//Initialise the master clock to 100MHz
	pioInit();							//Initialise the PIO controllers
	adcSingleConvInit();				//Initialise ADC for single conversion mode
	pioLedInit();						//Initialise the LEDs on the mid board
	SPI_Init();							//Initialise SPI for talking with optical sensor
	twi0Init();							//Initialise TWI0 interface
	twi2Init();							//Initialise TWI2 interface
	timer0Init();						//Initialise timer0
	mouseInit();						//Initialise mouse sensor
	motorInit();						//Initialise the motor driver chips
	lightSensInit(MUX_LIGHTSENS_R);		//Initialise Right Light/Colour sensor
	lightSensInit(MUX_LIGHTSENS_L);		//Initialise Left Light/Colour sensor
	proxSensInit();						//Initialise proximity sensors
	fcInit();							//Initialise the fast charge chip
	xbeeInit();							//Initialise communication system
	imuInit();							//Initialise IMU.
	extIntInit();						//Initialise external interrupts.
	imuDmpInit(sys.pos.IMU.gyroCalEnabled);	//Initialise DMP system
	lfInit();							//Initialise line follow sensors. Only on V2.
	
	if(!sys.pos.IMU.gyroCalEnabled)		//If gyro cal no enabled (because it introduces its own
										//delay
		delay_ms(2500);					//Stops robot running away while programming
	srand(sys.timeStamp);				//Seed rand() to give unique random numbers
	return;
}
/*
* Function:
* void masterClockInit(void)
*
* Initialises the master clock to 100MHz. The master clock is the clock source that drives all the
* peripherals in the micro controller.
*
* Inputs:
* none
*
* Returns:
* none
*
* Implementation:
* - Flash Wait state must be altered to suit 100MHz master clock or else there are problems reading
*   and writing to flash.
* - Provide password to disable write protection in the PMC and clock generator registers
* - Set the start up time for the main crystal oscillator (the external 12MHz one) to 5ms. This is
*   how long the micro controller will wait before setting MOSCXTS or main crystal oscillator status
*   bit in REG_PMC_SR to 1. When it equals 1 it means the oscillator has stabilised.
* - Change the Main Clock source to the external 12MHz crystal oscillator and wait the time
*   specified earlier before continuing. The Main clock supplies a clock source to the Master clock,
*   The programmable clock controller and the phase-locked loops. The PLLs can also supply the
*   Master clock, which is what we will be doing to boost the external clock frequency from 12MHz
*   to 100MHz.
* - Disable the onboard RC oscillator which is enabled by default. No longer needed as we are now
*   running on the external crystal oscillator.
* - Set up PLLA to multiply the Main clock from 12MHz to 100MHz (12MHz/4*25 = 100MHz) and wait 63
*   slow clock cycles before continuing so that PLLA can stabilise.
* - Finally, set PLLA as the master clock source and wait for Master clock to stabilise before
*   continuing.
*
*/
void masterClockInit(void)
{
	REG_EFC_FMR
	=	(1<<26)					//Opcode loop optimisation enabled
	|	(5<<8);				//Set Flash Wait State for 100MHz (5 cycles for read write
	//operations to flash
	REG_PMC_WPMR
	=	0x504D4300;				//Disable PMC write protect
	REG_CKGR_MOR
	|=	(0x37<<16)				//Set 5ms main xtal osc. Start up time.
	|	(0x14<<8);				//Start Up Time = 8 * MOSCXTST / SLCK => MOSCXTST = 20
	REG_CKGR_MOR
	|=	(0x37<<16)				//Write enable
	|	(1<<0);					//Enable the external crystal connected to XIN and XOUT
	while(!(REG_PMC_SR & 0x01));//Wait for the main crystal oscillator to stabilize
	REG_CKGR_MOR
	|=	(0x37<<16)				//Write enable
	|	(1<<24);				//MAINCK source set to external xtal
	while(!(REG_PMC_SR & 0x10000));//Wait for the source changeover to be complete
	REG_CKGR_MOR
	=	0x01371401;				//Disable the RC oscillator
	REG_CKGR_PLLAR
	|=	(1<<29)					//Must be 1 as per datasheet (pg540)
	|	(3<<0)					//Divide by 3
	|	(24<<16)				//Multiply by 25 (24 + 1)
	|	(0x3F<<8);				//Wait 63 SCLK cycles before setting LOCKA bit in REG_PMC_SR
	while(!(REG_PMC_SR & 0x02));//Wait for PLL LOCKA bit to be set
	REG_PMC_MCKR
	=	(2<<0);					//Set PLLA_CLK as MCK
	while(!(REG_PMC_SR & 0x08));//Wait for MCK ready
}

/*
* Function:
* uint8_t waitForFlag(uint32_t *regAddr, uint32_t regMask, uint16_t timeOutMs)
*
* Will wait for the given status bit to become true. If it doesn't become true in the time
* specified in timeOutMs, then the function exits with an error.
*
* Inputs:
* uint32_t *regAddr
*	The address to the status register that is to be monitored.
* uint32_t regMask
*   The bitmask to apply to the given register.
* uint16_t timeOutMs
*   The maximum number of milliseconds to wait before exiting the function with an error.
*
* Returns:
* 0 if flag was detected or 1 if timeout was reached before flag was detected.
*
* Implementation:
* - System timestamp is loaded into a variable so we know at what time this function started.
* - A while function then waits for the flag to be set in the given register. It is also checking
*   if the time out period has been reached. The while loop exits when the flag is set or the
*   timeout period expires.
* - If the while loop exited because the flag was set, exit the function with a 0 value, otherwise
*   exit the function with a 1 (indicating an error)
*
*/
uint8_t waitForFlag(const volatile uint32_t *regAddr, uint32_t regMask, uint16_t timeOutMs)
{
	uint32_t startTime = sys.timeStamp;
	while(!((*regAddr) & regMask) && (sys.timeStamp < (startTime + timeOutMs)));
	if((*regAddr) & regMask)
		return 0;
	else
		return 1;
}

/*
* Function:
* type capToRangeInt(type valueToCap, type minimumVal, type maximumVal)
*
* Will see if a value is within a given range. If it is outside the given range, then limit the
* value to the given minimum or maximum value. Three different versions of this function operate on
* different types of variable. (Signed and unsigned integers, and single precision floating point
* numbers.
*
* Inputs:
* valueToCap:
*   The number we are checking to see if it is in range.
* minimumVal:
*   The minimumValue that we would like valueToCap to be
* maximumVal:
*   The maximum value we would like valueToCap to be.
*
* Returns:
* If valueToCap was outside the desired range, then a range limited version of valueToCap is
* returned, otherwise valueToCap is returned unmodified.
*
* Implementation:
* If valueToCap is greater than maximumVal, then make it equal maximumValue, otherwise if
* valueToCap is less than minimumValue then make it equal minimum value.
*
*/
int32_t capToRangeInt(int32_t valueToCap, int32_t minimumVal, int32_t maximumVal)
{
	if(valueToCap > maximumVal)
		valueToCap = maximumVal;
	if(valueToCap < minimumVal)
		valueToCap = minimumVal;
	return valueToCap;
}

uint32_t capToRangeUint(uint32_t valueToCap, uint32_t minimumVal, uint32_t maximumVal)
{
	if(valueToCap > maximumVal)
		valueToCap = maximumVal;
	if(valueToCap < minimumVal)
		valueToCap = minimumVal;
	return valueToCap;
}

float capToRangeFlt(float valueToCap, float minimumVal, float maximumVal)
{
	if(valueToCap > maximumVal)
		valueToCap = maximumVal;
	if(valueToCap < minimumVal)
		valueToCap = minimumVal;
	return valueToCap;
}<|MERGE_RESOLUTION|>--- conflicted
+++ resolved
@@ -143,11 +143,9 @@
 		.prox =
 		{
 			.errorCount				= 0,
-<<<<<<< HEAD
-			.pollEnabled			= 0,//0x3F,		//Bitmask to enable specific sensors
-=======
-			.pollEnabled			= 0x00,		//Bitmask to enable specific sensors
->>>>>>> 35a8efea
+
+			.pollEnabled			= 0x3F,		//Bitmask to enable specific sensors
+
 			.pollInterval			= 40
 		}
 	},
