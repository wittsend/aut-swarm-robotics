--- conflicted
+++ resolved
@@ -134,23 +134,14 @@
 	//Communications
 	.comms =
 	{
-<<<<<<< HEAD
-		.pollEnabled				= 1,	//Comms polling master switch
-		.twi2SlavePollEnabled		= 1,	//Enable for LCD Module Functionality
-		.pollInterval				= 0,
-		.pcUpdateEnable				= 1,	//Enable to update PC with status data
-		.pcUpdateInterval			= 5002,	//How often to update the PC
-		.testModeStreamInterval		= 500	//Streaming rate in test mode
-=======
 		.twi2SlavePollEnabled		= false,	// Flag to enable or disable checking of slave requests on twi2 (from top mounted LCD)
 		.twi2SlavePollInterval		= 100,		// Interval at which to poll at (ms)
 		
 		.pcUpdateEnable				= true,		// Flag to enable or disable PC update/status messages
-		.pcUpdateInterval			= 5000,		// Interval at which the PC is updated (ms)
-		.testModeStreamInterval		= 500,		// Interval between streaming test data packets back to the PC (ms)
+		.pcUpdateInterval			= 5002,		// Interval at which the PC is updated (ms)
+		.testModeStreamInterval		= 501,		// Interval between streaming test data packets back to the PC (ms)
 		.xbeeNewData				= false,	// Flag to indicate new xbee data has been received
 		.xbeeMissedMessages			= 0			// Number of xbee messages that have been missed due to not been check fast enough
->>>>>>> 287f0ec3
 	},
 	
 	//Sensor polling config
