--- conflicted
+++ resolved
@@ -163,14 +163,9 @@
 		{
 			.errorCount				= 0,
 			.pollEnabled			= 0x3F,		//Bitmask to enable specific sensors (0x3F for all)
-<<<<<<< HEAD
-			.pollInterval			= 100,
-			.mode					= PS_PROXIMITY
-=======
 			.pollInterval			= 99,
 			.status					= PS_PROXIMITY,
 			.setMode				= PS_PROXIMITY
->>>>>>> a65e66bc
 		},
 
 		.camera =
