/*
* robot_setup.h
*
* Author : Adam Parlane, Matthew Witt
* Created: 6/7/2017
*
* Project Repository: https://github.com/AdamParlane/aut-swarm-robotics
*
* Contains the misc defines that havnt been modularised as of yet (6/7)
* Also has all the headers so it can just be included in every header giving access to everything.
* There are compiler directives that will compile defines specific to each version of the robot.
*
* More Info:
* Atmel SAM 4N Processor Datasheet:http://www.atmel.com/Images/Atmel-11158-32-bit%20Cortex-M4-Microcontroller-SAM4N16-SAM4N8_Datasheet.pdf
*
* Functions:
* void masterClockInit(void)
* uint8_t waitForFlag(const volatile uint32_t *regAddr, uint32_t regMask, uint16_t timeOutMs)
* int32_t capToRangeInt(int32_t valueToCap, int32_t minimumVal, int32_t maximumVal)
* uint32_t capToRangeUint(uint32_t valueToCap, uint32_t minimumVal, uint32_t maximumVal)
* float capToRangeFlt(float valueToCap, float minimumVal, float maximumVal)
*
*/

#ifndef ROBOTDEFINES_H_
#define ROBOTDEFINES_H_

//////////////[Includes]////////////////////////////////////////////////////////////////////////////
#include "Interfaces/spi.h"		//Fixes SPI issue
#include "sam.h"				//Micro controller specific defines
#include <stdint.h>				//Gives standard integer type definitions (ie uint8_t)
#include <stdbool.h>			//Gives boolean variable types
#include "Interfaces/xbee_driver.h"//Gives access to MessageInfo structure definition

//////////////[Enumerations]////////////////////////////////////////////////////////////////////////
//The following enumerations represent states in each state machine in the system
typedef enum MainStates
//main() function states
{
	M_TEST,
	M_TEST_ALL,
	M_MANUAL,
	M_FORMATION,
	M_DOCKING,
	M_OBSTACLE_AVOIDANCE,
	M_IDLE, 
	M_CHARGING,
	M_LINE_FOLLOW,
	M_LIGHT_FOLLOW, 
	M_RANDOM
} MainStates;

typedef enum DockingStates
//dfDockRobot() function states
{
	DS_FINISHED,
	DS_START,
	DS_FACE_BRIGHTEST,
	DS_MOVE_FORWARD,
	DS_RESCAN_BRIGHTEST,
	DS_FOLLOW_LINE,
	DS_CHRG_CONNECT,
	DS_CHRG_NOT_FOUND
} DockingStates;

typedef enum FollowLineStates
//dfFollowLine() function states
{
	FLS_START,
	FLS_FIRST_CONTACT,
	FLS_ALIGN,
	FLS_FOLLOW,
	FLS_GIVE_UP,
	FLS_FINISH
} FollowLineStates;

typedef enum ScanBrightestStates
//mfScanBrightestLightSource() function states
{
	SBS_FUNCTION_INIT,
	SBS_GOTO_START_POSITION,
	SBS_SWEEP,
	SBS_END
} ScanBrightestStates;

typedef enum ChargeCycleStates
//pfChargeCycleHandler() function states
{
	CCS_FINISHED,
	CCS_CHECK_POWER,
	CCS_CHARGING,
	CCS_RECONNECT,
	CCS_FAULT,
	CCS_DISMOUNT,
	CCS_TURN_AWAY,
	CCS_STOP_POLLING
} ChargeCycleStates;

typedef enum MTHByDistanceStates
//mfMoveToHeadingByDistance() function states
{
	MHD_START,
	MHD_MOVING,
	MHD_STOP
} MTHByDistanceStates;

////////////////[Type Definitions]//////////////////////////////////////////////////////////////////
//Stores optical sensor raw and derived data
typedef struct OpticalSensor
{
	int dx;				//Rate of change from optical sensor (X axis is left to right)
	int dy;				//Rate of change from optical sensor (Y axis is fwd/bckwd)
	int x;				//Count sum on x axis
	int y;				//Count sum on y axis
	char pollEnabled;	//Enable polling the optical sensor
	char overflowFlag;	//1 if data has overflowed on optical sensor
	uint8_t surfaceQuality;	//A value signifying quality of the surface (242 = max quality)
} OpticalSensor;

//Stores IMU sensor raw and converted data
typedef struct IMUSensor
{
	long qw;			//W component of the quaternion complex number returned by DMP
	long qx;			//X component of the quaternion complex number returned by DMP
	long qy;			//Y component of the quaternion complex number returned by DMP
	long qz;			//Z component of the quaternion complex number returned by DMP
	float accelX;		//Delta X Acceleration in ms^2
	float accelY;		//Delta Y Acceleration in ms^2
	float accelZ;		//Delta Z Acceleration in ms^2
	float gyroX;		//Delta pitch in deg/s
	float gyroY;		//Delta roll in	deg/s
	float gyroZ;		//Delta yaw in deg/s (Delta heading)
	float pitch;		//Absolute pitch from DMP (degrees)
	float roll;			//Absolute roll from DMP (degrees)
	float yaw;			//Absolute yaw (heading) from DMP (degrees)
	char dmpEnabled;	//A flag that states whether or not the DMP is enabled
	char pollEnabled;	//Enable polling the IMU
	char gyroCalEnabled;	//Enable gyro calibration on startup.
} IMUSensor;

//structure to store all the robot side navigation / positioning data
//this will be written to by getMouseXY, nfGetEulerAngles, and another navigation function which
//combines them. The structure will store the relevant info from both key sensors and fuse them in
//an additional function (84bytes i think)
typedef struct PositionGroup
{
	OpticalSensor Optical;		//Optical sensor raw data
	IMUSensor IMU;				//IMU raw and converted data
	int32_t x;					//Absolute X position in arena (mm)
	int32_t y;					//Absolute Y position in arena (mm)
	int32_t dx;					//delta x in mm
	int32_t dy;					//delta y in mm
	float speed;				//Speed in mm per second
	float heading;				//Absolute direction of travel (deg)
	float relHeading;			//Relative heading of travel (to front of robot)
	float facing;				//Absolute direction robot is facing (deg)
	signed int targetHeading;	//For obstacle avoidance, desired heading before an obstacle is 
								//detected
	char targetSpeed;			//For obstacle avoidance, desired speed
	unsigned long timeStamp;	//Time at which last IMU reading took place (ms). Can be used as a
								//time marker for all Nav data, as it all get polled at the same
								//time as the IMU
	unsigned short deltaTime;	//Time between last IMU reading and IMU previous reading
	float facingOffset;			//Used to offset facing value (when corrected by PC)
} PositionGroup;

//Stores information about the battery and charging
typedef struct BatteryChargeData
{
	uint16_t batteryVoltage;			//Battery voltage in mV
	uint8_t batteryTemp;				//Battery temperature in degrees
	uint16_t batteryMaxVoltage;			//Fully charged voltage of battery (will calibrate onthefly)
	uint16_t batteryDockingVoltage;		//Voltage below which the robot should seek dock
	uint16_t batteryMinVoltage;			//Voltage at which robot is considered completely dead
	uint8_t fcChipStatus;				//Status or fault code reported by Charge chip
	uint8_t fcChipFaultFlag;			//Fault detected by charge chip, see Status for code
	uint8_t pollBatteryEnabled;			//Enable battery voltage polling
	uint16_t pollBatteryInterval;		//Interval in ms to poll battery voltage/temp
	uint8_t pollChargingStateEnabled;	//Enable charge chip status polling
	uint16_t pollChargingStateInterval;	//Interval in ms to poll charge chip
	uint8_t chargeWatchDogEnabled;		//Enable the FC chip watchdog system (for when charging)
	uint16_t chargeWatchDogInterval;	//Watchdog routine interval (ms)
} BatteryChargeData;

//Stores colour sensor data, both raw and converted, for a single colour sensor
typedef struct ColourSensorData
{
	unsigned short red;
	unsigned short green;
	unsigned short blue;
	unsigned short white;
	unsigned short hue;
	unsigned short saturation;
	unsigned short value;
} ColourSensorData;

<<<<<<< HEAD
//Stores proximity data, both raw and converted, for a single proximity sensor
typedef struct ProximityData
{
	uint8_t errorCount;					//Counts the number of times proximity sensors have failed
	uint8_t pollEnabled;				//Whether or not to poll for new messages in main()
	uint16_t pollInterval;				//Interval at which to poll at (ms)
} ProximityData;

typedef struct CommunicationData
=======
//Will store states of the line sensors. This is necessary
//because there is a gray area when the sensor is half on and half off the line, so by establishing
//hysteresis and only changing the stored states when an upper and lower threshold is crossed,
//jitter should be reduced.
typedef struct LineSensorArray
{
	uint8_t outerLeft;
	uint8_t innerLeft;
	uint8_t innerRight;
	uint8_t outerRight;
	uint16_t pollInterval;
	uint8_t pollEnabled;
	uint8_t direction;
	uint8_t detected;
} LineSensorArray;

typedef struct CommunicationDataGroup
>>>>>>> 120aaa37
{
	uint8_t pollEnabled;				//Whether or not to poll for new messages in main()
	uint8_t twi2SlavePollEnabled;		//Whether to look for slave requests on twi2 (From LCD)
	uint16_t pollInterval;				//Interval at which to poll at (ms)
	struct MessageInfo messageData;		//Next message data
	uint16_t testModeStreamInterval;	//Interval between sending test data packets (ms)
} CommunicationDataGroup;

//Proximity sensor sub-structure
typedef struct ProximitySensorGroup
{
	uint16_t sensor[6];
	uint8_t pollEnabled;	//Bitmask of the sensors being polled
	uint16_t pollInterval;
}ProximitySensorGroup;

//Structure that will store all system flags for global use
typedef struct SystemFlagsGroup
{
	char xbeeNewData;	//New data from Xbee interface
	char imuCheckFifo;	//IMU ext interrupt has been triggered
	char obaMoving;		//Robot is in motion
	char obaEnabled;	//Obstacle avoidance enabled
} SystemFlagsGroup;

//Structure that will store the state of every state machine in the system
typedef struct SystemStatesGroup
{
	//Main function state machine state
	MainStates mainf;
	MainStates mainfPrev;
	
	//dfDockRobot() states
	DockingStates docking;
	
	//dfFollowLine() states
	FollowLineStates followLine;
	
	//dfScanBrightestLightSource() states
	ScanBrightestStates scanBrightest;
	
	//pfChargeCycleHandler() states
	ChargeCycleStates chargeCycle;
	
	//mfMoveToHeadingByDistance() states
	MTHByDistanceStates moveHeadingDistance;
} SystemStatesGroup;

//Colour sensor sub structure
typedef struct ColourSensorGroup
{
	ColourSensorData left;
	ColourSensorData right;
	uint16_t pollInterval;		//Poll rate
	uint8_t pollEnabled;		//Contains a bitmask indicating which sensors are updated
	uint8_t getHSV;				//Whether or not to convert to HSV when retrieving
} ColourSensorGroup;

//Sensors sub-structure
typedef struct SensorDataGroup
{
	LineSensorArray line;
	ColourSensorGroup colour;
	ProximitySensorGroup prox;
} SensorDataGroup;

//Structure to combine all system globals
typedef struct RobotGlobalStructure
{
<<<<<<< HEAD
	SystemStates states;			//System states
	SystemFlags flags;				//System global flags
	CommunicationData comms;		//Communication system control and data
	ProximityData prox;				//Proximity information
	Position pos;					//Position information
	BatteryChargeData power;		//Battery/Charging info and control
	uint32_t timeStamp;				//System timestamp (millisecs since power on)
=======
	SystemStatesGroup states;				//System states
	SystemFlagsGroup flags;					//System global flags
	SensorDataGroup sensors;				//Sensor data
	CommunicationDataGroup comms;			//Communication system control and data
	PositionGroup pos;						//Position information
	BatteryChargeData power;				//Battery/Charging info and control
	uint32_t timeStamp;						//System timestamp (millisecs since power on)
>>>>>>> 120aaa37
} RobotGlobalStructure;

//////////////[Defines]/////////////////////////////////////////////////////////////////////////////

//////////////[Global variables]////////////////////////////////////////////////////////////////////
//Global variables should be initialised in robot_setup.c, then an extern to them should be placed
//here, otherwise we end up with multiple definition errors.
extern RobotGlobalStructure sys;

//////////////[Functions]///////////////////////////////////////////////////////////////////////////
/*
* Function:
* void robotSetup(void)
*
* The initialisation routine for all hardware in the robot.
*
* Inputs:
* none
*
* Returns:
* none
*
*/
void robotSetup(void);

/*
* Function:
* void masterClockInit(void)
*
* Initialises the master clock to 100MHz. The master clock is the clock source that drives all the
* peripherals in the micro controller.
*
* Inputs:
* none
*
* Returns:
* none
*
*/
void masterClockInit(void);

/*
* Function:
* uint8_t waitForFlag(uint32_t *regAddr, uint32_t regMask, uint16_t timeOutMs)
*
* Will wait for the given status bit to become true. If it doesn't become true in the time
* specified in timeOutMs, then the function exits with an error.
*
* Inputs:
* uint32_t *regAddr
*	The address to the status register that is to be monitored.
* uint32_t regMask
*   The bit mask to apply to the given register.
* uint16_t timeOutMs
*   The maximum number of milliseconds to wait before exiting the function with an error.
*
* Returns:
* 0 if flag was detected or 1 if timeout was reached before flag was detected.
*
*/
uint8_t waitForFlag(const volatile uint32_t *regAddr, uint32_t regMask, uint16_t timeOutMs);

/*
* Function:
* type capToRangeInt(type valueToCap, type minimumVal, type maximumVal)
*
* Will see if a value is within a given range. If it is outside the given range, then limit the
* value to the given minimum or maximum value. Three different versions of this function operate on
* different types of variable. (Signed and unsigned integers, and single precision floating point
* numbers.
*
* Inputs:
* valueToCap:
*   The number we are checking to see if it is in range.
* minimumVal:
*   The minimumValue that we would like valueToCap to be
* maximumVal:
*   The maximum value we would like valueToCap to be.
*
* Returns:
* If valueToCap was outside the desired range, then a range limited version of valueToCap is
* returned, otherwise valueToCap is returned unmodified.
*
*/
int32_t capToRangeInt(int32_t valueToCap, int32_t minimumVal, int32_t maximumVal);

uint32_t capToRangeUint(uint32_t valueToCap, uint32_t minimumVal, uint32_t maximumVal);

float capToRangeFlt(float valueToCap, float minimumVal, float maximumVal);

#endif /* ROBOTDEFINES_H_ */<|MERGE_RESOLUTION|>--- conflicted
+++ resolved
@@ -194,8 +194,7 @@
 	unsigned short value;
 } ColourSensorData;
 
-<<<<<<< HEAD
-//Stores proximity data, both raw and converted, for a single proximity sensor
+//Stores proximity data
 typedef struct ProximityData
 {
 	uint8_t errorCount;					//Counts the number of times proximity sensors have failed
@@ -203,8 +202,6 @@
 	uint16_t pollInterval;				//Interval at which to poll at (ms)
 } ProximityData;
 
-typedef struct CommunicationData
-=======
 //Will store states of the line sensors. This is necessary
 //because there is a gray area when the sensor is half on and half off the line, so by establishing
 //hysteresis and only changing the stored states when an upper and lower threshold is crossed,
@@ -222,7 +219,6 @@
 } LineSensorArray;
 
 typedef struct CommunicationDataGroup
->>>>>>> 120aaa37
 {
 	uint8_t pollEnabled;				//Whether or not to poll for new messages in main()
 	uint8_t twi2SlavePollEnabled;		//Whether to look for slave requests on twi2 (From LCD)
@@ -292,15 +288,7 @@
 //Structure to combine all system globals
 typedef struct RobotGlobalStructure
 {
-<<<<<<< HEAD
-	SystemStates states;			//System states
-	SystemFlags flags;				//System global flags
-	CommunicationData comms;		//Communication system control and data
-	ProximityData prox;				//Proximity information
-	Position pos;					//Position information
-	BatteryChargeData power;		//Battery/Charging info and control
-	uint32_t timeStamp;				//System timestamp (millisecs since power on)
-=======
+
 	SystemStatesGroup states;				//System states
 	SystemFlagsGroup flags;					//System global flags
 	SensorDataGroup sensors;				//Sensor data
@@ -308,7 +296,7 @@
 	PositionGroup pos;						//Position information
 	BatteryChargeData power;				//Battery/Charging info and control
 	uint32_t timeStamp;						//System timestamp (millisecs since power on)
->>>>>>> 120aaa37
+
 } RobotGlobalStructure;
 
 //////////////[Defines]/////////////////////////////////////////////////////////////////////////////
